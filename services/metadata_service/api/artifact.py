--- conflicted
+++ resolved
@@ -1,14 +1,9 @@
 from aiohttp import web
 from services.data.postgres_async_db import AsyncPostgresDB
-<<<<<<< HEAD
-from services.data.db_utils import _filter_artifacts_by_attempt_id_for_tasks
-from services.utils import read_body, format_response, handle_exceptions
-=======
 from services.data.db_utils import filter_artifacts_by_attempt_id_for_tasks
 from services.utils import read_body
 from services.metadata_service.api.utils import format_response, \
     handle_exceptions
->>>>>>> af4f3323
 import json
 
 
@@ -144,11 +139,7 @@
             flow_name, run_number, step_name, task_id
         )
 
-<<<<<<< HEAD
-        filtered_body = _filter_artifacts_by_attempt_id_for_tasks(
-=======
         filtered_body = filter_artifacts_by_attempt_id_for_tasks(
->>>>>>> af4f3323
             artifacts.body)
         return web.Response(
             status=artifacts.response_code, body=json.dumps(filtered_body)
@@ -192,11 +183,7 @@
             flow_name, run_number, step_name
         )
 
-<<<<<<< HEAD
-        filtered_body = _filter_artifacts_by_attempt_id_for_tasks(
-=======
         filtered_body = filter_artifacts_by_attempt_id_for_tasks(
->>>>>>> af4f3323
             artifacts.body)
         return web.Response(
             status=artifacts.response_code, body=json.dumps(filtered_body)
@@ -231,11 +218,7 @@
         run_number = request.match_info.get("run_number")
 
         artifacts = await self._async_table.get_artifacts_in_runs(flow_name, run_number)
-<<<<<<< HEAD
-        filtered_body = _filter_artifacts_by_attempt_id_for_tasks(
-=======
         filtered_body = filter_artifacts_by_attempt_id_for_tasks(
->>>>>>> af4f3323
             artifacts.body)
         return web.Response(
             status=artifacts.response_code, body=json.dumps(filtered_body)

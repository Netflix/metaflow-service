from subprocess import Popen
import os
if __name__ == "__main__":
    try:
        my_env = os.environ
<<<<<<< HEAD
        migration_server_process = Popen(
            "PYTHONPATH=/ python3 -m migration_service.migration_server",
            shell=True,
            close_fds=True,
            env=my_env)
=======
        migration_server_process = Popen("PYTHONPATH=/ python3 -m services.migration_service.migration_server", shell=True,
                          close_fds=True, env=my_env)
>>>>>>> af4f3323

        get_env_version = Popen(
            "python3 -m services.migration_service.get_virtual_env",
            shell=True,
            close_fds=True)

        get_env_version.wait()

        # read in version of metadata service to load
        version_value_file = open('/root/services/migration_service/config', 'r')
        version_value = str(version_value_file.read()).strip()

        # start proper version of metadata service
        virtual_env_path = '/opt/' + version_value
        my_env['VIRTUAL_ENV'] = '/opt/' + version_value
        path = my_env['PATH']
        my_env['PATH'] = virtual_env_path + "/bin:" + path
        metadata_server_process = Popen(
            "metadata_service", shell=True,
            close_fds=True, env=my_env)

        metadata_server_process.wait()
        migration_server_process.wait()
    except Exception as e:
        print(e)
    finally:
        # should never be reached
        exit(1)<|MERGE_RESOLUTION|>--- conflicted
+++ resolved
@@ -3,16 +3,8 @@
 if __name__ == "__main__":
     try:
         my_env = os.environ
-<<<<<<< HEAD
-        migration_server_process = Popen(
-            "PYTHONPATH=/ python3 -m migration_service.migration_server",
-            shell=True,
-            close_fds=True,
-            env=my_env)
-=======
         migration_server_process = Popen("PYTHONPATH=/ python3 -m services.migration_service.migration_server", shell=True,
-                          close_fds=True, env=my_env)
->>>>>>> af4f3323
+                                         close_fds=True, env=my_env)
 
         get_env_version = Popen(
             "python3 -m services.migration_service.get_virtual_env",

--- conflicted
+++ resolved
@@ -2,12 +2,7 @@
 from ..data.postgres_async_db import PostgresUtils
 from . import version_dict, latest, goose_template, \
     goose_migration_template
-<<<<<<< HEAD
-from ..migration_config import host, port, user, password, \
-    database_name
-=======
 from services.migration_service.migration_config import host, port, user, password, database_name
->>>>>>> 34a7250c
 
 
 class ApiUtils(object):

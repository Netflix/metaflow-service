from subprocess import Popen, PIPE
from ..data.postgres_async_db import PostgresUtils
from . import version_dict, latest, goose_template, \
    goose_migration_template
<<<<<<< HEAD
from services.migration_service.migration_config import host, port, user, password, \
=======
from ..migration_config import host, port, user, password, \
>>>>>>> c3c0c7c6
    database_name


class ApiUtils(object):

    @staticmethod
    def list_migrations():
        migrations_list = list((version_dict.keys()))
        migrations_list.sort(key=int)
        return migrations_list[1:]

    @staticmethod
    def get_unapplied_migrations(current_version):
        try:
            migrations_list = ApiUtils.list_migrations()
            index_version = migrations_list.index(current_version)
            return migrations_list[index_version + 1:]
        except:
            return migrations_list

    @staticmethod
    async def get_goose_version():
        # if tables exist but goose doesn't find version table then
        goose_version_cmd = goose_template.format(
            database_name, user, password, host,
            port, "version"
        )

        p = Popen(goose_version_cmd, stdout=PIPE, stderr=PIPE, shell=True,
                  close_fds=True)
        p.wait()

        version = None
        std_err = p.stderr.read()
        lines_err = std_err.decode("utf-8").split("\n")
        for line in lines_err:
            if "goose: version" in line:
                s = line.split("goose: version ")
                version = s[1]
                print(line)
                break

        if version:
            return version
        else:
            raise Exception(
                "unable to get db version via goose: " + std_err.decode("utf-8"))

    @staticmethod
    async def get_latest_compatible_version():
        is_present = await PostgresUtils.is_present("flows_v3")
        if is_present:
            version = await ApiUtils.get_goose_version()
            return version_dict[version]
        else:
            goose_version_cmd = goose_migration_template.format(
                database_name, user, password, host, port,
                "up"
            )
            p = Popen(goose_version_cmd, shell=True,
                      close_fds=True)
            p.wait()
            return latest

    @staticmethod
    async def is_migration_in_progress():
        goose_version_cmd = goose_template.format(
            database_name, user, password, host,
            port, "status"
        )

        p = Popen(goose_version_cmd, stdout=PIPE, stderr=PIPE, shell=True,
                  close_fds=True)
        p.wait()

        std_err = p.stderr.read()
        lines_err = std_err.decode("utf-8")
        if "Pending" in lines_err:
            return True

        return False<|MERGE_RESOLUTION|>--- conflicted
+++ resolved
@@ -2,12 +2,7 @@
 from ..data.postgres_async_db import PostgresUtils
 from . import version_dict, latest, goose_template, \
     goose_migration_template
-<<<<<<< HEAD
-from services.migration_service.migration_config import host, port, user, password, \
-=======
-from ..migration_config import host, port, user, password, \
->>>>>>> c3c0c7c6
-    database_name
+from services.migration_service.migration_config import host, port, user, password, database_name
 
 
 class ApiUtils(object):

import os
import json
from aiohttp import web
from subprocess import Popen
from multidict import MultiDict
from .utils import ApiUtils
from . import goose_migration_template
<<<<<<< HEAD
from ..migration_config import host, port, user, password, \
    database_name
=======
from services.migration_service.migration_config import host, port, user, password, database_name
>>>>>>> af4f3323


class AdminApi(object):
    def __init__(self, app):
        app.router.add_route("GET", "/version", self.version)
        app.router.add_route("GET", "/ping", self.ping)
        app.router.add_route("GET", "/db_schema_status", self.db_schema_status)

        endpoints_enabled = int(os.environ.get("MF_MIGRATION_ENDPOINTS_ENABLED",
                                               1))
        if endpoints_enabled:
            app.router.add_route("PATCH", "/upgrade", self.upgrade)

    async def ping(self, request):
        """
        ---
        description: This end-point allow to test that service is up.
        tags:
        - Admin
        produces:
        - 'text/plain'
        responses:
            "202":
                description: successful operation. Return "pong" text
            "405":
                description: invalid HTTP Method
        """
        return web.Response(text="pong")

    async def version(self, request):
        """
        ---
        description: This end-point returns the latest compatible version of the
            metadata service
        tags:
        - Admin
        produces:
        - 'application/json'
        responses:
            "200":
                description: successful operation. Return version text
            "405":
                description: invalid HTTP Method
        """
        version = await ApiUtils.get_latest_compatible_version()
        return web.Response(text=version)

    async def upgrade(self, request):
        """
        ---
        description: This end-point upgrades to the latest available version of
            of the schema
        tags:
        - Admin
        produces:
        - 'text/plain'
        responses:
            "200":
                description: successful operation. Return  text
            "500":
                description: could not upgrade
        """
        goose_version_cmd = goose_migration_template.format(
            database_name, user, password, host, port,
            "up"
        )
        p = Popen(goose_version_cmd, shell=True,
                  close_fds=True)
        p.wait()
        if p.returncode == 0:
            return web.Response(text="upgrade success")
        else:
            return web.Response(text="upgrade failed", status=500)

    async def db_schema_status(self, request):
        """
        ---
        description: This end-point returns varius stats around
        tags:
        - Admin
        produces:
        - 'application/json'
        responses:
            "200":
                description: successful operation. returns status of db schema and migrations
            "500":
                description: could not upgrade
        """
        try:
            version = await ApiUtils.get_goose_version()
            migration_in_progress = await ApiUtils.is_migration_in_progress()
            unapplied_migrations = ApiUtils.get_unapplied_migrations(version)
            body = {
                "is_up_to_date": len(unapplied_migrations) == 0,
                "current_version": version,
                "migration_in_progress": migration_in_progress,
                "db_schema_versions": ApiUtils.list_migrations(),
                "unapplied_migrations": unapplied_migrations
            }
            return web.Response(body=json.dumps(body),
                                headers=MultiDict({"Content-Type": "application/json"}))

        except Exception as e:
            body = {
                "detail": repr(e)
            }
            return web.Response(status=500, body=json.dumps(body),
                                headers=MultiDict({"Content-Type": "application/json"}))<|MERGE_RESOLUTION|>--- conflicted
+++ resolved
@@ -5,12 +5,7 @@
 from multidict import MultiDict
 from .utils import ApiUtils
 from . import goose_migration_template
-<<<<<<< HEAD
-from ..migration_config import host, port, user, password, \
-    database_name
-=======
 from services.migration_service.migration_config import host, port, user, password, database_name
->>>>>>> af4f3323
 
 
 class AdminApi(object):

--- conflicted
+++ resolved
@@ -1,14 +1,8 @@
 import time
 import os
 import aiopg
-<<<<<<< HEAD
-from services.migration_service.migration_config import host, port, user, password, \
-    database_name
-=======
 
 from services.utils import DBConfiguration
-
->>>>>>> c3c0c7c6
 
 class PostgresUtils(object):
     @staticmethod

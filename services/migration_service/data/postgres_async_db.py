import time
import os
import aiopg
<<<<<<< HEAD
from ..migration_config import host, port, user, password, \
    database_name
=======

from services.utils import DBConfiguration
>>>>>>> 34a7250c

class PostgresUtils(object):
    @staticmethod
    async def is_present(table_name):
        with (await AsyncPostgresDB.get_instance().pool.cursor()) as cur:
            await cur.execute(
                "select * from information_schema.tables where table_name=%s",
                (table_name,),
            )
            return bool(cur.rowcount)


class AsyncPostgresDB(object):
    connection = None
    __instance = None

    pool = None

    @staticmethod
    def get_instance():
        if AsyncPostgresDB.__instance is None:
            AsyncPostgresDB()
        return AsyncPostgresDB.__instance

    def __init__(self):
        if self.__instance is not None:
            return

        AsyncPostgresDB.__instance = self

    async def _init(self, db_conf: DBConfiguration):
        # todo make poolsize min and max configurable as well as timeout
        # todo add retry and better error message
        retries = 3
        for i in range(retries):
            try:
                self.pool = await aiopg.create_pool(db_conf.dsn, timeout=db_conf.timeout)
            except Exception as e:
                print("printing connection exception: " + str(e))
                if retries - i < 1:
                    raise e
                time.sleep(1)
                continue<|MERGE_RESOLUTION|>--- conflicted
+++ resolved
@@ -1,13 +1,8 @@
 import time
 import os
 import aiopg
-<<<<<<< HEAD
-from ..migration_config import host, port, user, password, \
-    database_name
-=======
 
 from services.utils import DBConfiguration
->>>>>>> 34a7250c
 
 class PostgresUtils(object):
     @staticmethod

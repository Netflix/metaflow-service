import pytest
import os
import contextlib
from aiohttp.test_utils import make_mocked_request
from services.utils import format_qs, format_baseurl, DBConfiguration

pytestmark = [pytest.mark.unit_tests]


def test_format_qs():
    qs = format_qs({
        "foo": "bar",
        "_tags": "runtime:dev",
        "status": "completed,running"
    })
    assert qs == "?foo=bar&_tags=runtime:dev&status=completed,running"


def test_format_baseurl():
    request = make_mocked_request(
        "GET", "/foo/bar?foo=bar", headers={"Host": "test"})
    baseurl = format_baseurl(request)
    assert baseurl == "http://test/foo/bar"


def test_format_baseurl_x_forwarded():
    request = make_mocked_request(
        "GET", "/foo/bar", headers={
            "Host": "test",
            "X-Forwarded-Proto": "proto",
            "X-Forwarded-Host": "proxy"})
    baseurl = format_baseurl(request)
    assert baseurl == "proto://proxy/foo/bar"


@contextlib.contextmanager
def set_env(environ={}):
    old_environ = dict(os.environ)
    os.environ.clear()
    os.environ.update(environ)
    try:
        yield
    finally:
        os.environ.clear()
        os.environ.update(old_environ)


def test_db_conf():
    with set_env():
        db_conf = DBConfiguration()
        assert db_conf.dsn == 'dbname=postgres user=postgres password=postgres host=localhost port=5432'
        assert db_conf.pool_min == 1
        assert db_conf.pool_max == 10
        assert db_conf.timeout == 60


def test_db_conf_dsn():
    with set_env():
        assert DBConfiguration(dsn='foo').dsn == 'foo'


def test_db_conf_arguments():
    with set_env():
        db_conf = DBConfiguration(host='foo', port=1234, user='user', password='password', database_name='bar')
        assert db_conf.dsn == 'dbname=bar user=user password=password host=foo port=1234'
        assert db_conf.host == 'foo'
        assert db_conf.port == 1234
        assert db_conf.user == 'user'
        assert db_conf.password == 'password'
        assert db_conf.database_name == 'bar'


def test_db_conf_env_default_prefix():
    with set_env({
        'MF_METADATA_DB_HOST': 'foo',
        'MF_METADATA_DB_PORT': '1234',
        'MF_METADATA_DB_USER': 'user',
        'MF_METADATA_DB_PSWD': 'password',
        'MF_METADATA_DB_NAME': 'bar',
        'MF_METADATA_DB_POOL_MIN': '2',
        'MF_METADATA_DB_POOL_MAX': '4',
        'MF_METADATA_DB_TIMEOUT': '5'
    }):
        db_conf = DBConfiguration()
        assert db_conf.dsn == 'dbname=bar user=user password=password host=foo port=1234'
        assert db_conf.host == 'foo'
        assert db_conf.port == 1234
        assert db_conf.user == 'user'
        assert db_conf.password == 'password'
        assert db_conf.database_name == 'bar'
        assert db_conf.pool_min == 2
        assert db_conf.pool_max == 4
        assert db_conf.timeout == 5


def test_db_conf_env_custom_prefix():
    with set_env({
        'FOO_HOST': 'foo',
        'FOO_PORT': '1234',
        'FOO_USER': 'user',
        'FOO_PSWD': 'password',
        'FOO_NAME': 'bar',
        'FOO_POOL_MIN': '2',
        'FOO_POOL_MAX': '4',
        'FOO_TIMEOUT': '5'
    }):
        db_conf = DBConfiguration(prefix='FOO_')
        assert db_conf.dsn == 'dbname=bar user=user password=password host=foo port=1234'
        assert db_conf.host == 'foo'
        assert db_conf.port == 1234
        assert db_conf.user == 'user'
        assert db_conf.password == 'password'
        assert db_conf.database_name == 'bar'
        assert db_conf.pool_min == 2
        assert db_conf.pool_max == 4
        assert db_conf.timeout == 5


def test_db_conf_env_dsn():
    with set_env({'MF_METADATA_DB_DSN': 'foo'}):
        assert DBConfiguration().dsn == 'foo'


def test_db_conf_pool_size():
    with set_env():
        db_conf = DBConfiguration(pool_min=2, pool_max=4)
        assert db_conf.pool_min == 2
        assert db_conf.pool_max == 4


def test_db_conf_timeout():
    with set_env():
        db_conf = DBConfiguration(timeout=5)
        assert db_conf.timeout == 5
<<<<<<< HEAD


async def test_handle_exceptions():
    class FakeException(Exception):
        def __init__(self, id, trace):
            self.id = id
            self.traceback_str = trace

    @handle_exceptions
    async def do_not_raise():
        return True

    @handle_exceptions
    async def raise_with_id():
        raise FakeException("test-id", "test-trace")

    @handle_exceptions
    async def raise_without_id():
        raise Exception()

    # wrapper should not touch successful calls.
    assert (await do_not_raise())

    response_with_id = await raise_with_id()
    assert response_with_id.response_code == 500
    _body = response_with_id.body
    assert _body['id'] == 'test-id'
    assert _body['traceback'] == 'test-trace'

    response_without_id = await raise_without_id()
    assert response_without_id.response_code == 500
    _body = response_without_id.body
    assert _body['id'] == 'generic-error'
    assert _body['traceback'] is not None
=======
>>>>>>> af4f3323
<|MERGE_RESOLUTION|>--- conflicted
+++ resolved
@@ -132,40 +132,3 @@
     with set_env():
         db_conf = DBConfiguration(timeout=5)
         assert db_conf.timeout == 5
-<<<<<<< HEAD
-
-
-async def test_handle_exceptions():
-    class FakeException(Exception):
-        def __init__(self, id, trace):
-            self.id = id
-            self.traceback_str = trace
-
-    @handle_exceptions
-    async def do_not_raise():
-        return True
-
-    @handle_exceptions
-    async def raise_with_id():
-        raise FakeException("test-id", "test-trace")
-
-    @handle_exceptions
-    async def raise_without_id():
-        raise Exception()
-
-    # wrapper should not touch successful calls.
-    assert (await do_not_raise())
-
-    response_with_id = await raise_with_id()
-    assert response_with_id.response_code == 500
-    _body = response_with_id.body
-    assert _body['id'] == 'test-id'
-    assert _body['traceback'] == 'test-trace'
-
-    response_without_id = await raise_without_id()
-    assert response_without_id.response_code == 500
-    _body = response_without_id.body
-    assert _body['id'] == 'generic-error'
-    assert _body['traceback'] is not None
-=======
->>>>>>> af4f3323

--- conflicted
+++ resolved
@@ -137,7 +137,6 @@
 def test_db_conf_timeout():
     with set_env():
         db_conf = DBConfiguration(timeout=5)
-<<<<<<< HEAD
         assert db_conf.timeout == 5
 
 
@@ -173,7 +172,4 @@
     assert response_without_id.status == 500
     _body = json.loads(response_without_id.body._value)
     assert _body['id'] == 'generic-error'
-    assert _body['traceback'] is not None
-=======
-        assert db_conf.timeout == 5
->>>>>>> 0c0e35b1
+    assert _body['traceback'] is not None
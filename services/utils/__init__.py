import json
import sys
import os
import traceback
<<<<<<< HEAD
import pkg_resources
from urllib.parse import urlencode
from multidict import MultiDict
=======
from urllib.parse import urlencode, quote
>>>>>>> 0c0e35b1
from aiohttp import web
from functools import wraps
from typing import Dict
import logging
import psycopg2

version = pkg_resources.require("metadata_service")[0].version

METADATA_SERVICE_VERSION = version
METADATA_SERVICE_HEADER = 'METADATA_SERVICE_VERSION'

# The latest commit hash of the repository, if set as an environment variable.
SERVICE_COMMIT_HASH = os.environ.get("BUILD_COMMIT_HASH", None)
# Build time of service, if set as an environment variable.
SERVICE_BUILD_TIMESTAMP = os.environ.get("BUILD_TIMESTAMP", None)

# Setup log level based on environment variable
log_level = os.environ.get('LOGLEVEL', 'INFO').upper()
logging.basicConfig(level=log_level)


async def read_body(request_content):
    byte_array = bytearray()
    while not request_content.at_eof():
        data = await request_content.read(4)
        byte_array.extend(data)

    return json.loads(byte_array.decode("utf-8"))


def get_traceback_str():
    """Get the traceback as a string."""

    exc_info = sys.exc_info()
    stack = traceback.extract_stack()
    _tb = traceback.extract_tb(exc_info[2])
    full_tb = stack[:-1] + _tb
    exc_line = traceback.format_exception_only(*exc_info[:2])
    return "\n".join(
        [
            "Traceback (most recent call last):",
            "".join(traceback.format_list(full_tb)),
            "".join(exc_line),
        ]
    )


def http_500(msg, id, traceback_str=get_traceback_str()):
    # NOTE: worth considering if we want to expose tracebacks in the future in the api messages.
    body = {
        'id': id,
        'traceback': traceback_str,
        'detail': msg,
        'status': 500,
        'title': 'Internal Server Error',
        'type': 'about:blank'
    }

    return web_response(500, body)


def handle_exceptions(func):
    """Catch exceptions and return appropriate HTTP error."""

    @wraps(func)
    async def wrapper(*args, **kwargs):
        try:
            return await func(*args, **kwargs)
        except Exception as err:
            # pass along an id for the error
            err_id = getattr(err, 'id', None)
            # either use provided traceback from subprocess, or generate trace from current process
            err_trace = getattr(err, 'traceback_str', None) or get_traceback_str()
            if not err_id:
                # Log error only in case it is not a known case.
                err_id = 'generic-error'
                logging.error(err_trace)
            return http_500(str(err), err_id, err_trace)

    return wrapper


def format_response(func):
    """handle formatting"""

    @wraps(func)
    async def wrapper(*args, **kwargs):
        db_response = await func(*args, **kwargs)
        return web.Response(status=db_response.response_code,
                            body=json.dumps(db_response.body),
                            headers=MultiDict(
                                {METADATA_SERVICE_HEADER: METADATA_SERVICE_VERSION}))

    return wrapper


def web_response(status: int, body):
    return web.Response(status=status,
                        body=json.dumps(body),
                        headers=MultiDict(
                            {"Content-Type": "application/json",
                             "Access-Control-Allow-Origin": "*",
                             METADATA_SERVICE_HEADER: METADATA_SERVICE_VERSION}))


def format_qs(query: Dict[str, str], overwrite=None):
    q = dict(query)
    if overwrite:
        for key in overwrite:
            q[key] = overwrite[key]
    qs = urlencode(q, safe=':,')
    return ("?" if len(qs) > 0 else "") + qs


def format_baseurl(request: web.BaseRequest):
    scheme = request.headers.get("X-Forwarded-Proto") or request.scheme
    host = request.headers.get("X-Forwarded-Host") or request.host
    baseurl = os.environ.get(
        "MF_BASEURL", "{scheme}://{host}".format(scheme=scheme, host=host))
    return "{baseurl}{path}".format(baseurl=baseurl, path=request.path)


# Database configuration helper
# Prioritizes DSN string over individual connection arguments (host,user,...)
#
# Supports prefix for environment variables:
#   prefix=MF_METADATA_DB_ -> MF_METADATA_DB_USER=username
#
# Prioritizes configuration in following order:
#
#   1. Env DSN string (MF_METADATA_DB_DSN="...")
#   2. DSN string as argument (DBConfiguration(dsn="..."))
#   3. Env connection arguments (MF_METADATA_DB_HOST="..." MF_METADATA_DB...)
#   4. Default connection arguments (DBConfiguration(host="..."))
#


class DBConfiguration(object):
    host: str = None
    port: int = None
    user: str = None
    password: str = None
    database_name: str = None

    # aiopg default pool sizes
    # https://aiopg.readthedocs.io/en/stable/_modules/aiopg/pool.html#create_pool
    pool_min: int = None  # aiopg default: 1
    pool_max: int = None  # aiopg default: 10

    timeout: int = None  # aiopg default: 60 (seconds)

    _dsn: str = None

    def __init__(self,
                 dsn: str = None,
                 host: str = "localhost",
                 port: int = 5432,
                 user: str = "postgres",
                 password: str = "postgres",
                 database_name: str = "postgres",
                 prefix="MF_METADATA_DB_",
                 pool_min: int = 1,
                 pool_max: int = 10,
                 timeout: int = 60):

        self._dsn = os.environ.get(prefix + "DSN", dsn)
        # Check if it is a BAD DSN String.
        # if bad dsn string set self._dsn as None.
        if self._dsn is not None:
            if not self._is_valid_dsn(self._dsn):
                self._dsn = None
        self._host = os.environ.get(prefix + "HOST", host)
        self._port = int(os.environ.get(prefix + "PORT", port))
        self._user = os.environ.get(prefix + "USER", user)
        self._password = os.environ.get(prefix + "PSWD", password)
        self._database_name = os.environ.get(prefix + "NAME", database_name)
        conn_str_required_values = [
            self._host,
            self._port,
            self._user,
            self._password,
            self._database_name
        ]
        some_conn_str_values_missing = any(v is None for v in conn_str_required_values)
        if self._dsn is None and some_conn_str_values_missing:
            env_values = ', '.join([
                prefix + "HOST",
                prefix + "PORT",
                prefix + "USER",
                prefix + "PSWD",
                prefix + "NAME",
            ])
            dsn_var = prefix + "DSN"
            raise Exception(
                f"Some of the environment variables '{env_values}' are not set. "
                f"Please either set '{env_values}' or {dsn_var}.  "
            )

        self.pool_min = int(os.environ.get(prefix + "POOL_MIN", pool_min))
        self.pool_max = int(os.environ.get(prefix + "POOL_MAX", pool_max))

        self.timeout = int(os.environ.get(prefix + "TIMEOUT", timeout))

    @staticmethod
    def _is_valid_dsn(dsn):
        try:
            psycopg2.extensions.parse_dsn(dsn)
            return True
        except psycopg2.ProgrammingError:
            # This means that the DSN is unparsable.
            return None

    @property
    def connection_string_url(self):
        # postgresql://[user[:password]@][host][:port][/dbname][?param1=value1&...]
        return f'postgresql://{quote(self._user)}:{quote(self._password)}@{self._host}:{self._port}/{self._database_name}?sslmode=disable'

    @property
    def dsn(self):
        if self._dsn is None:
            return psycopg2.extensions.make_dsn(
                dbname=self._database_name,
                user=self._user,
                host=self._host,
                port=self._port,
                password=self._password
            )
        else:
            return self._dsn

    @property
    def port(self):
        return self._port

    @property
    def password(self):
        return self._password

    @property
    def user(self):
        return self._user

    @property
    def database_name(self):
        return self._database_name

    @property
    def host(self):
        return self._host<|MERGE_RESOLUTION|>--- conflicted
+++ resolved
@@ -2,13 +2,10 @@
 import sys
 import os
 import traceback
-<<<<<<< HEAD
 import pkg_resources
 from urllib.parse import urlencode
 from multidict import MultiDict
-=======
 from urllib.parse import urlencode, quote
->>>>>>> 0c0e35b1
 from aiohttp import web
 from functools import wraps
 from typing import Dict

import json
import sys
import os
import traceback
from urllib.parse import urlencode, quote
from aiohttp import web
from typing import Dict
import logging
import psycopg2

# The latest commit hash of the repository, if set as an environment variable.

SERVICE_COMMIT_HASH = os.environ.get("BUILD_COMMIT_HASH", None)
# Build time of service, if set as an environment variable.
SERVICE_BUILD_TIMESTAMP = os.environ.get("BUILD_TIMESTAMP", None)

# Setup log level based on environment variable
log_level = os.environ.get('LOGLEVEL', 'INFO').upper()
logging.basicConfig(level=log_level)

async def read_body(request_content):
    byte_array = bytearray()
    while not request_content.at_eof():
        data = await request_content.read(4)
        byte_array.extend(data)

    return json.loads(byte_array.decode("utf-8"))


def get_traceback_str():
    """Get the traceback as a string."""

    exc_info = sys.exc_info()
    stack = traceback.extract_stack()
    _tb = traceback.extract_tb(exc_info[2])
    full_tb = stack[:-1] + _tb
    exc_line = traceback.format_exception_only(*exc_info[:2])
    return "\n".join(
        [
            "Traceback (most recent call last):",
            "".join(traceback.format_list(full_tb)),
            "".join(exc_line),
        ]
    )


def format_qs(query: Dict[str, str], overwrite=None):
    q = dict(query)
    if overwrite:
        for key in overwrite:
            q[key] = overwrite[key]
    qs = urlencode(q, safe=':,')
    return ("?" if len(qs) > 0 else "") + qs


def format_baseurl(request: web.BaseRequest):
    scheme = request.headers.get("X-Forwarded-Proto") or request.scheme
    host = request.headers.get("X-Forwarded-Host") or request.host
    baseurl = os.environ.get(
        "MF_BASEURL", "{scheme}://{host}".format(scheme=scheme, host=host))
    return "{baseurl}{path}".format(baseurl=baseurl, path=request.path)


# Database configuration helper
# Prioritizes DSN string over individual connection arguments (host,user,...)
#
# Supports prefix for environment variables:
#   prefix=MF_METADATA_DB_ -> MF_METADATA_DB_USER=username
#
# Prioritizes configuration in following order:
#
#   1. Env DSN string (MF_METADATA_DB_DSN="...")
#   2. DSN string as argument (DBConfiguration(dsn="..."))
#   3. Env connection arguments (MF_METADATA_DB_HOST="..." MF_METADATA_DB...)
#   4. Default connection arguments (DBConfiguration(host="..."))
#


<<<<<<< HEAD
=======
 
>>>>>>> f2e7c834
class DBConfiguration(object):
    host: str = None
    port: int = None
    user: str = None
    password: str = None
    database_name: str = None

    # aiopg default pool sizes
    # https://aiopg.readthedocs.io/en/stable/_modules/aiopg/pool.html#create_pool
    pool_min: int = None  # aiopg default: 1
    pool_max: int = None  # aiopg default: 10

    timeout: int = None  # aiopg default: 60 (seconds)

    _dsn: str = None
    def __init__(self,
                 dsn: str = None,
                 host: str = "localhost",
                 port: int = 5432,
                 user: str = "postgres",
                 password: str = "postgres",
                 database_name: str = "postgres",
                 prefix="MF_METADATA_DB_",
                 pool_min: int = 1,
                 pool_max: int = 10,
                 timeout: int = 60):

        self._dsn = os.environ.get(prefix + "DSN", dsn)
        # Check if it is a BAD DSN String. 
        # if bad dsn string set self._dsn as None. 
        if self._dsn is not None: 
            if not self._is_valid_dsn(self._dsn):
                self._dsn = None
        self._host = os.environ.get(prefix + "HOST", host)
        self._port = int(os.environ.get(prefix + "PORT", port))
        self._user = os.environ.get(prefix + "USER", user)
        self._password = os.environ.get(prefix + "PSWD", password)
        self._database_name = os.environ.get(prefix + "NAME", database_name)
        conn_str_required_values = [
            self._host,
            self._port,
            self._user,
            self._password,
            self._database_name
        ]
        some_conn_str_values_missing = any(v is None for v in conn_str_required_values)
        if self._dsn is None and some_conn_str_values_missing:
            env_values =', '.join([
                prefix + "HOST",
                prefix + "PORT",
                prefix + "USER",
                prefix + "PSWD",
                prefix + "NAME",
            ])
            dsn_var = prefix + "DSN"
            raise Exception(
                f"Some of the environment variables '{env_values}' are not set. "
                f"Please either set '{env_values}' or {dsn_var}.  "
            )

        self.pool_min = int(os.environ.get(prefix + "POOL_MIN", pool_min))
        self.pool_max = int(os.environ.get(prefix + "POOL_MAX", pool_max))

        self.timeout = int(os.environ.get(prefix + "TIMEOUT", timeout))
    
    @staticmethod
    def _is_valid_dsn(dsn):
        try:
            psycopg2.extensions.parse_dsn(dsn)
            return True
        except psycopg2.ProgrammingError: 
            # This means that the DSN is unparsable. 
            return None
        
    
    @property
    def connection_string_url(self):
        # postgresql://[user[:password]@][host][:port][/dbname][?param1=value1&...]
        return f'postgresql://{quote(self._user)}:{quote(self._password)}@{self._host}:{self._port}/{self._database_name}?sslmode=disable'

    @property
    def dsn(self):
        if self._dsn is None:
            return psycopg2.extensions.make_dsn(
                dbname=self._database_name ,
                user=self._user,
                host=self._host, 
                port=self._port,
                password=self._password
            )
        else:
            return self._dsn

    @property
    def port(self):
        return self._port

    @property
    def password(self):
        return self._password
    
    @property
    def user(self):
        return self._user
    
    @property
    def database_name(self):
        return self._database_name
    
    @property
    def host(self):
        return self._host<|MERGE_RESOLUTION|>--- conflicted
+++ resolved
@@ -76,10 +76,7 @@
 #
 
 
-<<<<<<< HEAD
-=======
  
->>>>>>> f2e7c834
 class DBConfiguration(object):
     host: str = None
     port: int = None

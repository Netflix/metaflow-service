--- conflicted
+++ resolved
@@ -13,11 +13,9 @@
 from packaging.version import Version, parse
 from importlib import metadata
 
-<<<<<<< HEAD
+
 USE_SEPARATE_READER_POOL = os.environ.get("USE_SEPARATE_READER_POOL", "0") in ["True", "true", "1"]
 
-=======
->>>>>>> 65d41dda
 version = metadata.version("metadata_service")
 
 METADATA_SERVICE_VERSION = version
@@ -268,34 +266,12 @@
             # This means that the DSN is unparsable.
             return None
 
-<<<<<<< HEAD
     def connection_string_url(self, type=None):
         # postgresql://[user[:password]@][host][:port][/dbname][?param1=value1&...]
         if type is None or type == DBType.WRITER:
             base_url = f'postgresql://{quote(self._user)}:{quote(self._password)}@{self._host}:{self._port}/{self._database_name}'
         elif type == DBType.READER:
             base_url = f'postgresql://{quote(self._user)}:{quote(self._password)}@{self._read_replica_host}:{self._port}/{self._database_name}'
-
-=======
-    @property
-    def connection_string_url(self):
-        base_url = f'postgresql://{quote(self._user)}:{quote(self._password)}@{self._host}:{self._port}/{self._database_name}'
->>>>>>> 65d41dda
-        if (self._ssl_mode in ['allow', 'prefer', 'require', 'verify-ca', 'verify-full']):
-            ssl_query = f'sslmode={self._ssl_mode}'
-            if self._ssl_cert_path is not None:
-                ssl_query = f'{ssl_query}&sslcert={self._ssl_cert_path}'
-            if self._ssl_key_path is not None:
-                ssl_query = f'{ssl_query}&sslkey={self._ssl_key_path}'
-            if self._ssl_root_cert_path is not None:
-                ssl_query = f'{ssl_query}&sslrootcert={self._ssl_root_cert_path}'
-        else:
-            ssl_query = f'sslmode=disable'
-<<<<<<< HEAD
-=======
-
-        return f'{base_url}?{ssl_query}'
->>>>>>> 65d41dda
 
         return f'{base_url}?{ssl_query}'
 
@@ -321,15 +297,13 @@
                 'sslkey': sslkey,
                 'sslrootcert': sslrootcert
             }
-<<<<<<< HEAD
-                
+
             if type == DBType.READER:
                 # We assume that everything except the hostname remains the same for a reader.
                 # At the moment this is a fair assumption for Postgres read replicas.
                 kwargs.update({"host":self._read_replica_host})
 
-=======
->>>>>>> 65d41dda
+
             return psycopg2.extensions.make_dsn(**{k: v for k, v in kwargs.items() if v is not None})
         else:
             return self._dsn

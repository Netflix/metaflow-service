--- conflicted
+++ resolved
@@ -13,13 +13,9 @@
 from packaging.version import Version, parse
 from importlib import metadata
 
-<<<<<<< HEAD
 USE_SEPARATE_READER_POOL = os.environ.get("USE_SEPARATE_READER_POOL", "0")
 
-version = pkg_resources.require("metadata_service")[0].version
-=======
 version = metadata.version("metadata_service")
->>>>>>> 65d41dda
 
 METADATA_SERVICE_VERSION = version
 METADATA_SERVICE_HEADER = 'METADATA_SERVICE_VERSION'
@@ -269,17 +265,13 @@
             # This means that the DSN is unparsable.
             return None
 
-<<<<<<< HEAD
     def connection_string_url(self, type=None):
         # postgresql://[user[:password]@][host][:port][/dbname][?param1=value1&...]
         if type is None or type == DBType.WRITER:
-            return f'postgresql://{quote(self._user)}:{quote(self._password)}@{self._host}:{self._port}/{self._database_name}?sslmode=disable'
+            base_url = f'postgresql://{quote(self._user)}:{quote(self._password)}@{self._host}:{self._port}/{self._database_name}'
         elif type == DBType.READER:
-            return f'postgresql://{quote(self._user)}:{quote(self._password)}@{self._read_replica_host}:{self._port}/{self._database_name}?sslmode=disable'
-=======
-    @property
-    def connection_string_url(self):
-        base_url = f'postgresql://{quote(self._user)}:{quote(self._password)}@{self._host}:{self._port}/{self._database_name}'
+            base_url = f'postgresql://{quote(self._user)}:{quote(self._password)}@{self._read_replica_host}:{self._port}/{self._database_name}'
+
         if (self._ssl_mode in ['allow', 'prefer', 'require', 'verify-ca', 'verify-full']):
             ssl_query = f'sslmode={self._ssl_mode}'
             if self._ssl_cert_path is not None:
@@ -292,29 +284,9 @@
             ssl_query = f'sslmode=disable'
 
         return f'{base_url}?{ssl_query}'
->>>>>>> 65d41dda
 
     def get_dsn(self, type=None):
         if self._dsn is None:
-<<<<<<< HEAD
-            if type is None or type == DBType.WRITER:
-                return psycopg2.extensions.make_dsn(
-                    dbname=self._database_name,
-                    user=self._user,
-                    host=self._host,
-                    port=self._port,
-                    password=self._password
-                )
-            elif type == DBType.READER:
-                # we assume that everything except the hostname remains the same for a reader
-                return psycopg2.extensions.make_dsn(
-                    dbname=self._database_name,
-                    user=self._user,
-                    host=self._read_replica_host,
-                    port=self._port,
-                    password=self._password
-                )
-=======
             ssl_mode = self._ssl_mode
             sslcert = self._ssl_cert_path
             sslkey = self._ssl_key_path
@@ -335,8 +307,12 @@
                 'sslkey': sslkey,
                 'sslrootcert': sslrootcert
             }
+                
+            if type == DBType.READER:
+                # we assume that everything except the hostname remains the same for a reader
+                kwargs.update({"host":self._read_replica_host})
+
             return psycopg2.extensions.make_dsn(**{k: v for k, v in kwargs.items() if v is not None})
->>>>>>> 65d41dda
         else:
             return self._dsn
 

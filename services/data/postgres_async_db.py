import psycopg2
import psycopg2.extras
import os
import aiopg
import json
import math
import time
import datetime
from typing import List, Callable
from asyncio import iscoroutinefunction

from .db_utils import DBResponse, DBPagination, aiopg_exception_handling, \
    get_db_ts_epoch_str, translate_run_key, translate_task_key
from .models import FlowRow, RunRow, StepRow, TaskRow, MetadataRow, ArtifactRow
from services.utils import DBConfiguration

WAIT_TIME = 10


class AsyncPostgresDB(object):
    connection = None
    __instance = None
    flow_table_postgres = None
    run_table_postgres = None
    step_table_postgres = None
    task_table_postgres = None
    artifact_table_postgres = None
    metadata_table_postgres = None

    pool = None

    @staticmethod
    def get_instance():
        if AsyncPostgresDB.__instance is None:
            AsyncPostgresDB()
        return AsyncPostgresDB.__instance

    def __init__(self):
        if self.__instance is not None:
            return

        AsyncPostgresDB.__instance = self

        tables = []
        self.flow_table_postgres = AsyncFlowTablePostgres()
        self.run_table_postgres = AsyncRunTablePostgres()
        self.step_table_postgres = AsyncStepTablePostgres()
        self.task_table_postgres = AsyncTaskTablePostgres()
        self.artifact_table_postgres = AsyncArtifactTablePostgres()
        self.metadata_table_postgres = AsyncMetadataTablePostgres()
        tables.append(self.flow_table_postgres)
        tables.append(self.run_table_postgres)
        tables.append(self.step_table_postgres)
        tables.append(self.task_table_postgres)
        tables.append(self.artifact_table_postgres)
        tables.append(self.metadata_table_postgres)
        self.tables = tables

    async def _init(self, db_conf: DBConfiguration):
        # todo make poolsize min and max configurable as well as timeout
        # todo add retry and better error message
        retries = 3
        for i in range(retries):
            try:
                self.pool = await aiopg.create_pool(db_conf.dsn)

                # Clean existing trigger functions before creating new ones
                await PostgresUtils.function_cleanup()

                for table in self.tables:
                    await table._init()

                break  # Break the retry loop
            except Exception as e:
                if retries - i < 1:
                    raise e
                time.sleep(1)

    async def get_table_by_name(self, table_name: str):
        for table in self.tables:
            if table.table_name == table_name:
                return table
        return None

    async def get_run_ids(self, flow_id: str, run_id: str):
        run = await self.run_table_postgres.get_run(flow_id, run_id,
                                                    expanded=True)
        return run.body['run_number'], run.body['run_id']

    async def get_task_ids(self, flow_id: str, run_id: str,
                           step_name: str, task_name: str):

        task = await self.task_table_postgres.get_task(flow_id, run_id,
                                                       step_name, task_name,
                                                       expanded=True)
        return task.body['task_id'], task.body['task_name']

    # This function is used to verify 'data' object matches the same filters as
    # 'AsyncPostgresTable.find_records' does. This is used with 'pg_notify' + Websocket
    # events to make sure that specific subscriber receives filtered data correctly.
    async def apply_filters_to_data(self, data, conditions: List[str] = None, values=[]) -> bool:
        keys, vals, stm_vals = [], [], []
        for k, v in data.items():
            keys.append(k)
            if k == "tags" or k == "system_tags":
                # Handle JSON fields
                vals.append(json.dumps(v))
                stm_vals.append("%s::jsonb")
            else:
                vals.append(v)
                stm_vals.append("%s")

        # Prepend constructed data values before WHERE values
        values = vals + values

        select_sql = "SELECT * FROM (VALUES({values})) T({keys}) {where}".format(
            values=", ".join(stm_vals),
            keys=", ".join(keys),
            where="WHERE {}".format(" AND ".join(
                conditions)) if conditions else "",
        )

        try:
            with (
                await AsyncPostgresDB.get_instance().pool.cursor(
                    cursor_factory=psycopg2.extras.DictCursor
                )
            ) as cur:
                await cur.execute(select_sql, values)
                records = await cur.fetchall()
                cur.close()
                return len(records) > 0
        except:
            return False


class AsyncPostgresTable(object):
    table_name = None
    schema_version = 1
    keys: List[str] = []
    primary_keys: List[str] = None
    ordering: List[str] = None
    joins: List[str] = None
    select_columns: List[str] = keys
    join_columns: List[str] = None
    _command = None
    _insert_command = None
    _filters = None
    _base_query = "SELECT {0} from"
    _row_type = None

    def __init__(self):
        if self.table_name is None or self._command is None:
            raise NotImplementedError(
                "need to specify table name and create command")

    async def _init(self):
        await PostgresUtils.create_if_missing(self.table_name, self._command)
        await PostgresUtils.trigger_notify(table_name=self.table_name, keys=self.primary_keys)

    async def get_records(self, filter_dict={}, fetch_single=False,
                          ordering: List[str] = None, limit: int = 0, expanded=False) -> DBResponse:
        conditions = []
        values = []
        for col_name, col_val in filter_dict.items():
            conditions.append("{} = %s".format(col_name))
            values.append(col_val)

        response, _ = await self.find_records(conditions=conditions, values=values, fetch_single=fetch_single,
                                              order=ordering, limit=limit,  expanded=expanded)
        return response

    async def find_records(self, conditions: List[str] = None, values=[], fetch_single=False,
                           limit: int = 0, offset: int = 0, order: List[str] = None, groups: List[str] = None,
                           group_limit: int = 10, expanded=False, enable_joins=False,
                           postprocess: Callable[[DBResponse], DBResponse] = None) -> (DBResponse, DBPagination):
        # Grouping not enabled
        if groups is None or len(groups) == 0:
            sql_template = """
            SELECT *, COUNT(*) OVER() AS count_total FROM (
                SELECT
                    {keys}
                FROM {table_name}
                {joins}
            ) T
            {where}
            {order_by}
            {limit}
            {offset}
            """

            select_sql = sql_template.format(
                keys=",".join(
                    self.select_columns + (self.join_columns if enable_joins and self.join_columns else [])),
                table_name=self.table_name,
                joins=" ".join(
                    self.joins) if enable_joins and self.joins else "",
                where="WHERE {}".format(" AND ".join(
                    conditions)) if conditions else "",
                order_by="ORDER BY {}".format(
                    ", ".join(order)) if order else "",
                limit="LIMIT {}".format(limit) if limit else "",
                offset="OFFSET {}".format(offset) if offset else ""
            ).strip()
        else:  # Grouping enabled
            sql_template = """
            SELECT *, COUNT(*) OVER() AS count_total FROM (
                SELECT
                    *, ROW_NUMBER() OVER(PARTITION BY {group_by} {order_by})
                FROM (
                    SELECT
                        {keys}
                    FROM {table_name}
                    {joins}
                ) T
                {where}
            ) G
            {group_limit}
            ORDER BY {group_by} ASC
            {limit}
            {offset}
            """

            select_sql = sql_template.format(
                keys=",".join(
                    self.select_columns + (self.join_columns if enable_joins and self.join_columns else [])),
                table_name=self.table_name,
                joins=" ".join(
                    self.joins) if enable_joins and self.joins is not None else "",
                where="WHERE {}".format(" AND ".join(
                    conditions)) if conditions else "",
                group_by=", ".join(groups),
                order_by="ORDER BY {}".format(
                    ", ".join(order)) if order else "",
                group_limit="WHERE row_number <= {}".format(
                    group_limit) if group_limit else "",
                limit="LIMIT {}".format(limit) if limit else "",
                offset="OFFSET {}".format(offset) if offset else ""
            ).strip()

        result, pagination = await self.execute_sql(select_sql=select_sql, values=values, fetch_single=fetch_single,
                                      expanded=expanded, limit=limit, offset=offset)
        # Modify the response after the fetch has been executed
        if postprocess is not None:
            if iscoroutinefunction(postprocess):
                result = await postprocess(result)
            else:
                result = postprocess(result)

        return result, pagination

    async def execute_sql(self, select_sql: str, values=[], fetch_single=False,
                          expanded=False, limit: int = 0, offset: int = 0) -> (DBResponse, DBPagination):
        try:
            with (
                await AsyncPostgresDB.get_instance().pool.cursor(
                    cursor_factory=psycopg2.extras.DictCursor
                )
            ) as cur:
                await cur.execute(select_sql, values)

                rows = []
                records = await cur.fetchall()
                for record in records:
                    row = self._row_type(**record)
                    rows.append(row.serialize(expanded))

                count = len(rows)
                count_total = 0  # Populated if `count_total` column available
                if len(records) > 0 and "count_total" in records[0]:
                    count_total = int(records[0]["count_total"])

                body = rows[0] if fetch_single else rows

                pagination = DBPagination(
                    limit=limit,
                    offset=offset,
                    count=count,
                    count_total=count_total,
                    page=math.floor(offset/max(limit, 1)) + 1,
                    pages_total=max(math.ceil(count_total/max(limit, 1)), 1),
                )

                cur.close()
                return DBResponse(response_code=200, body=body), pagination
        except (Exception, psycopg2.DatabaseError) as error:
            return aiopg_exception_handling(error), None

    async def get_tags(self):
        sql_template = "SELECT DISTINCT tag FROM (SELECT JSONB_ARRAY_ELEMENTS(tags||system_tags) AS tag FROM {table_name}) AS t"
        select_sql = sql_template.format(table_name=self.table_name)

        try:
            with (
                await AsyncPostgresDB.get_instance().pool.cursor(
                    cursor_factory=psycopg2.extras.DictCursor
                )
            ) as cur:
                await cur.execute(select_sql)

                tags = []
                records = await cur.fetchall()
                for record in records:
                    tags += record
                cur.close()
                return DBResponse(response_code=200, body=tags)
        except (Exception, psycopg2.DatabaseError) as error:
            return aiopg_exception_handling(error)

    async def create_record(self, record_dict):
        # note: need to maintain order
        cols = []
        values = []
        for col_name, col_val in record_dict.items():
            cols.append(col_name)
            values.append(col_val)

        # add create ts
        cols.append("ts_epoch")
        values.append(get_db_ts_epoch_str())

        str_format = []
        for col in cols:
            str_format.append("%s")

        seperator = ", "

        insert_sql = """
                    INSERT INTO {0}({1}) VALUES({2})
                    RETURNING *
                    """.format(
            self.table_name, seperator.join(cols), seperator.join(str_format)
        )

        try:
            response_body = {}
            with (
                await AsyncPostgresDB.get_instance().pool.cursor(
                    cursor_factory=psycopg2.extras.DictCursor
                )
            ) as cur:

                await cur.execute(insert_sql, tuple(values))
                records = await cur.fetchall()
                record = records[0]
                filtered_record = {}
                for key, value in record.items():
                    if key in self.keys:
                        filtered_record[key] = value
                response_body = self._row_type(**filtered_record).serialize()
                # todo make sure connection is closed even with error
                cur.close()
            return DBResponse(response_code=200, body=response_body)
        except (Exception, psycopg2.DatabaseError) as error:
            return aiopg_exception_handling(error)

    async def update_row(self, filter_dict={}, update_dict={}):
        # generate where clause
        filters = []
        for col_name, col_val in filter_dict.items():
            v = str(col_val).strip("'")
            if not v.isnumeric():
                v = "'" + v + "'"
            filters.append(col_name + "=" + str(v))

        seperator = " and "
        where_clause = ""
        if bool(filter_dict):
            where_clause = seperator.join(filters)

        sets = []
        for col_name, col_val in update_dict.items():
            sets.append(col_name + " = " + str(col_val))

        set_seperator = ", "
        set_clause = ""
        if bool(filter_dict):
            set_clause = set_seperator.join(sets)
        update_sql = """
                UPDATE {0} SET {1} WHERE {2};
        """.format(self.table_name, set_clause, where_clause)
        try:
            with (
                await AsyncPostgresDB.get_instance().pool.cursor(
                    cursor_factory=psycopg2.extras.DictCursor
                )
            ) as cur:
                await cur.execute(update_sql)
                if cur.rowcount < 1:
                    return DBResponse(response_code=404,
                                      body={"msg": "could not find row"})
                if cur.rowcount > 1:
                    return DBResponse(response_code=500,
                                      body={"msg": "duplicate rows"})
                body = {"rowcount": cur.rowcount}
                # todo make sure connection is closed even with error
                cur.close()
                return DBResponse(response_code=200, body=body)
        except (Exception, psycopg2.DatabaseError) as error:
            return aiopg_exception_handling(error)


class PostgresUtils(object):
    @staticmethod
    async def create_if_missing(table_name, command):
        with (await AsyncPostgresDB.get_instance().pool.cursor()) as cur:
            try:
                await cur.execute(
                    "select * from information_schema.tables where table_name=%s",
                    (table_name,),
                )
                table_exist = bool(cur.rowcount)
                if not table_exist:
                    await cur.execute(command)
            finally:
                cur.close()
    # todo add method to check schema version

    @staticmethod
    async def function_cleanup():
        name_prefix = "notify_ui"
        _command = """
        DO $$DECLARE r RECORD;
        BEGIN
            FOR r IN SELECT routine_schema, routine_name FROM information_schema.routines
                    WHERE routine_name LIKE '{prefix}%'
            LOOP
                EXECUTE 'DROP FUNCTION ' || quote_ident(r.routine_schema) || '.' || quote_ident(r.routine_name) || '() CASCADE';
            END LOOP;
        END$$;
        """.format(
            prefix=name_prefix
        )

        with (await AsyncPostgresDB.get_instance().pool.cursor()) as cur:
            await cur.execute(_command)
            cur.close()

    @staticmethod
    async def trigger_notify(table_name, keys: List[str] = None, schema="public"):
        if not keys:
            pass

        name_prefix = "notify_ui"
        operations = ["INSERT", "UPDATE", "DELETE"]
        _command = """
        CREATE OR REPLACE FUNCTION {schema}.{prefix}_{table}() RETURNS trigger
            LANGUAGE plpgsql
            AS $$
        DECLARE
            rec RECORD;
            BEGIN

            CASE TG_OP
            WHEN 'INSERT', 'UPDATE' THEN
                rec := NEW;
            WHEN 'DELETE' THEN
                rec := OLD;
            ELSE
                RAISE EXCEPTION 'Unknown TG_OP: "%"', TG_OP;
            END CASE;

            PERFORM pg_notify('notify', json_build_object(
                            'table',     TG_TABLE_NAME,
                            'schema',    TG_TABLE_SCHEMA,
                            'operation', TG_OP,
                            'data',      json_build_object({keys})
                    )::text);
            RETURN rec;
            END;
        $$;

        DROP TRIGGER IF EXISTS {prefix}_{table} ON {schema}.{table};
        CREATE TRIGGER {prefix}_{table} AFTER {events} ON {schema}.{table}
            FOR EACH ROW EXECUTE PROCEDURE {schema}.{prefix}_{table}();
        """.format(
            schema=schema,
            prefix=name_prefix,
            table=table_name,
            keys=", ".join(map(lambda k: "'{0}', rec.{0}".format(k), keys)),
            events=" OR ".join(operations)
        )

        with (await AsyncPostgresDB.get_instance().pool.cursor()) as cur:
            await cur.execute(_command)
            cur.close()


class AsyncFlowTablePostgres(AsyncPostgresTable):
    flow_dict = {}
    table_name = "flows_v3"
    keys = ["flow_id", "user_name", "ts_epoch", "tags", "system_tags"]
    primary_keys = ["flow_id"]
    select_columns = keys
    join_columns = []
    _command = """
    CREATE TABLE {0} (
        flow_id VARCHAR(255) PRIMARY KEY,
        user_name VARCHAR(255),
        ts_epoch BIGINT NOT NULL,
        tags JSONB,
        system_tags JSONB
    )
    """.format(
        table_name
    )
    _row_type = FlowRow

    async def add_flow(self, flow: FlowRow):
        dict = {
            "flow_id": flow.flow_id,
            "user_name": flow.user_name,
            "tags": json.dumps(flow.tags),
            "system_tags": json.dumps(flow.system_tags),
        }
        return await self.create_record(dict)

    async def get_flow(self, flow_id: str):
        filter_dict = {"flow_id": flow_id}
        return await self.get_records(filter_dict=filter_dict, fetch_single=True)

    async def get_all_flows(self):
        return await self.get_records()


class AsyncRunTablePostgres(AsyncPostgresTable):
    run_dict = {}
    run_by_flow_dict = {}
    _current_count = 0
    _row_type = RunRow
    table_name = "runs_v3"
    keys = ["flow_id", "run_number", "run_id",
            "user_name", "ts_epoch", "last_heartbeat_ts", "tags", "system_tags"]
    primary_keys = ["flow_id", "run_number"]
    joins = ["LEFT JOIN {artifacts_table} AS artifacts ON ({table_name}.flow_id = artifacts.flow_id AND {table_name}.run_number = artifacts.run_number AND artifacts.step_name = 'end' AND artifacts.name = '_task_ok')"
             .format(table_name=table_name, artifacts_table="artifact_v3")]
    select_columns = ["runs_v3.{0} AS {0}".format(k) for k in keys]
    join_columns = ["artifacts.ts_epoch AS finished_at",
                    """
                    (CASE
                        WHEN artifacts.ts_epoch IS NOT NULL
                        THEN 'completed'
                        WHEN {table_name}.last_heartbeat_ts IS NOT NULL
                        AND @(extract(epoch from now())-{table_name}.last_heartbeat_ts)>{heartbeat_threshold}
                        THEN 'failed'
                        ELSE 'running'
                    END) AS status
                    """.format(
                        table_name=table_name,
                        heartbeat_threshold=WAIT_TIME
                    ),
                    """
                    (CASE
                        WHEN artifacts.ts_epoch IS NULL AND {table_name}.last_heartbeat_ts IS NOT NULL
                        THEN {table_name}.last_heartbeat_ts*1000-{table_name}.ts_epoch
                        WHEN artifacts.ts_epoch IS NOT NULL
                        THEN artifacts.ts_epoch - {table_name}.ts_epoch
                        ELSE NULL
                    END) AS duration
                    """.format(table_name=table_name)
                    ]
    flow_table_name = AsyncFlowTablePostgres.table_name
    _command = """
    CREATE TABLE {0} (
        flow_id VARCHAR(255) NOT NULL,
        run_number SERIAL NOT NULL,
        run_id VARCHAR(255),
        user_name VARCHAR(255),
        ts_epoch BIGINT NOT NULL,
        tags JSONB,
        system_tags JSONB,
        last_heartbeat_ts BIGINT,
        PRIMARY KEY(flow_id, run_number),
        FOREIGN KEY(flow_id) REFERENCES {1} (flow_id),
        UNIQUE (flow_id, run_id)
    )
    """.format(
        table_name, flow_table_name
    )

    async def add_run(self, run: RunRow):
        dict = {
            "flow_id": run.flow_id,
            "user_name": run.user_name,
            "tags": json.dumps(run.tags),
            "system_tags": json.dumps(run.system_tags),
            "run_id": run.run_id,
        }
        return await self.create_record(dict)

    async def get_run(self, flow_id: str, run_id: str, expanded: bool = False):
        key, value = translate_run_key(run_id)
        filter_dict = {"flow_id": flow_id, key: str(value)}
        return await self.get_records(filter_dict=filter_dict,
                                      fetch_single=True, expanded=expanded)

    async def get_all_runs(self, flow_id: str):
        filter_dict = {"flow_id": flow_id}
        return await self.get_records(filter_dict=filter_dict)

    async def update_heartbeat(self, flow_id: str, run_id: str):
        run_key, run_value = translate_run_key(run_id)
        filter_dict = {"flow_id": flow_id,
                       run_key: str(run_value)}
        set_dict = {
            "last_heartbeat_ts": int(datetime.datetime.utcnow().timestamp())
        }
        result = await self.update_row(filter_dict=filter_dict,
                                       update_dict=set_dict)
        body = {"wait_time_in_seconds": WAIT_TIME}

        return DBResponse(response_code=result.response_code,
                          body=json.dumps(body))


class AsyncStepTablePostgres(AsyncPostgresTable):
    step_dict = {}
    run_to_step_dict = {}
    _row_type = StepRow
    table_name = "steps_v3"
    keys = ["flow_id", "run_number", "run_id", "step_name",
            "user_name", "ts_epoch", "tags", "system_tags"]
    primary_keys = ["flow_id", "run_number", "step_name"]
    select_columns = keys
    run_table_name = AsyncRunTablePostgres.table_name
    _command = """
    CREATE TABLE {0} (
        flow_id VARCHAR(255) NOT NULL,
        run_number BIGINT NOT NULL,
        run_id VARCHAR(255),
        step_name VARCHAR(255) NOT NULL,
        user_name VARCHAR(255),
        ts_epoch BIGINT NOT NULL,
        tags JSONB,
        system_tags JSONB,
        PRIMARY KEY(flow_id, run_number, step_name),
        FOREIGN KEY(flow_id, run_number) REFERENCES {1} (flow_id, run_number),
        UNIQUE(flow_id, run_id, step_name)
    )
    """.format(
        table_name, run_table_name
    )

    async def add_step(self, step_object: StepRow):
        dict = {
            "flow_id": step_object.flow_id,
            "run_number": str(step_object.run_number),
            "run_id": step_object.run_id,
            "step_name": step_object.step_name,
            "user_name": step_object.user_name,
            "tags": json.dumps(step_object.tags),
            "system_tags": json.dumps(step_object.system_tags),
        }
        return await self.create_record(dict)

    async def get_steps(self, flow_id: str, run_id: str):
        run_id_key, run_id_value = translate_run_key(run_id)
        filter_dict = {"flow_id": flow_id,
                       run_id_key: run_id_value}
        return await self.get_records(filter_dict=filter_dict)

    async def get_step(self, flow_id: str, run_id: str, step_name: str):
        run_id_key, run_id_value = translate_run_key(run_id)
        filter_dict = {
            "flow_id": flow_id,
            run_id_key: run_id_value,
            "step_name": step_name,
        }
        return await self.get_records(filter_dict=filter_dict, fetch_single=True)


class AsyncTaskTablePostgres(AsyncPostgresTable):
    task_dict = {}
    step_to_task_dict = {}
    _current_count = 0
    _row_type = TaskRow
    table_name = "tasks_v3"
    keys = ["flow_id", "run_number", "run_id", "step_name", "task_id",
            "task_name", "user_name", "ts_epoch", "last_heartbeat_ts", "tags", "system_tags"]
    primary_keys = ["flow_id", "run_number", "step_name", "task_id"]
    # NOTE: There is a lot of unfortunate backwards compatibility support in the following join, due to
    # the older metadata service not recording separate metadata for task attempts. This is also the
    # reason why we must join through the artifacts table, instead of directly from metadata.
    joins = [
        """
        LEFT JOIN (
            SELECT
                task_ok.flow_id, task_ok.run_number, task_ok.step_name,
                task_ok.task_id, task_ok.attempt_id, task_ok.ts_epoch,
                attempt.ts_epoch as started_at,
                COALESCE(done.ts_epoch, task_ok.ts_epoch) as finished_at
            FROM {artifact_table} as task_ok
            LEFT JOIN {metadata_table} as attempt ON (
                task_ok.flow_id = attempt.flow_id AND
                task_ok.step_name = attempt.step_name AND
                task_ok.task_id = attempt.task_id AND
                attempt.field_name = 'attempt' AND
                task_ok.attempt_id = attempt.value::int
            )
            LEFT JOIN {metadata_table} as done ON (
                task_ok.flow_id = done.flow_id AND
                task_ok.step_name = done.step_name AND
                task_ok.task_id = done.task_id AND
                done.field_name = 'attempt-done' AND
                task_ok.attempt_id = done.value::int
            )
            WHERE task_ok.name = '_task_ok'
        ) AS attempt ON (
            {table_name}.flow_id = attempt.flow_id AND
            {table_name}.run_number = attempt.run_number AND
            {table_name}.step_name = attempt.step_name AND
            {table_name}.task_id = attempt.task_id
        )
        """.format(
            table_name=table_name,
            metadata_table="metadata_v3",
            artifact_table="artifact_v3"
        ),
    ]
    select_columns = ["tasks_v3.{0} AS {0}".format(k) for k in keys]
<<<<<<< HEAD
    join_columns = [
        "attempt.started_at as started_at",
        "attempt.finished_at as finished_at",
        """
        (CASE
            WHEN attempt.finished_at IS NOT NULL
            THEN 'completed'
            ELSE 'running'
        END) AS status
        """.format(
            table_name=table_name
        ),
        """
        (CASE
            WHEN attempt.finished_at IS NULL AND {table_name}.last_heartbeat_ts IS NOT NULL
            THEN {table_name}.last_heartbeat_ts*1000-attempt.started_at
            WHEN attempt.finished_at IS NOT NULL
            THEN attempt.finished_at - COALESCE(attempt.started_at, {table_name}.ts_epoch)
            ELSE NULL
        END) AS duration
        """.format(
            table_name=table_name
        ),
        "COALESCE(attempt.attempt_id, 0) AS attempt_id"
    ]
=======
    join_columns = ["artifacts.location AS task_ok",
                    "artifacts.ts_epoch AS finished_at",
                    """
                    (CASE
                        WHEN artifacts.ts_epoch IS NOT NULL
                        THEN 'completed'
                        WHEN {table_name}.last_heartbeat_ts IS NOT NULL
                        AND @(extract(epoch from now())-{table_name}.last_heartbeat_ts)>{heartbeat_threshold}
                        THEN 'failed'
                        ELSE 'running'
                    END) AS status
                    """.format(
                        table_name=table_name,
                        heartbeat_threshold=WAIT_TIME
                    ),
                    """
                    (CASE
                        WHEN artifacts.ts_epoch IS NULL AND {table_name}.last_heartbeat_ts IS NOT NULL
                        THEN {table_name}.last_heartbeat_ts*1000-{table_name}.ts_epoch
                        WHEN artifacts.ts_epoch IS NOT NULL
                        THEN artifacts.ts_epoch - {table_name}.ts_epoch
                        ELSE NULL
                    END) AS duration
                    """.format(table_name=table_name),
                    "COALESCE(artifacts.attempt_id, 0) AS attempt_id"]
>>>>>>> a2ac2600
    step_table_name = AsyncStepTablePostgres.table_name
    _command = """
    CREATE TABLE {0} (
        flow_id VARCHAR(255) NOT NULL,
        run_number BIGINT NOT NULL,
        run_id VARCHAR(255),
        step_name VARCHAR(255) NOT NULL,
        task_id BIGSERIAL PRIMARY KEY,
        task_name VARCHAR(255),
        user_name VARCHAR(255),
        ts_epoch BIGINT NOT NULL,
        tags JSONB,
        system_tags JSONB,
        last_heartbeat_ts BIGINT,
        FOREIGN KEY(flow_id, run_number, step_name) REFERENCES {1} (flow_id, run_number, step_name),
        UNIQUE (flow_id, run_number, step_name, task_name)
    )
    """.format(
        table_name, step_table_name
    )

    async def add_task(self, task: TaskRow):
        # todo backfill run_number if missing?
        dict = {
            "flow_id": task.flow_id,
            "run_number": str(task.run_number),
            "run_id": task.run_id,
            "step_name": task.step_name,
            "task_name": task.task_name,
            "user_name": task.user_name,
            "tags": json.dumps(task.tags),
            "system_tags": json.dumps(task.system_tags),
        }
        return await self.create_record(dict)

    async def get_tasks(self, flow_id: str, run_id: str, step_name: str):
        run_id_key, run_id_value = translate_run_key(run_id)
        filter_dict = {
            "flow_id": flow_id,
            run_id_key: run_id_value,
            "step_name": step_name,
        }
        return await self.get_records(filter_dict=filter_dict)

    async def get_task(self, flow_id: str, run_id: str, step_name: str,
                       task_id: str, expanded: bool = False):
        run_id_key, run_id_value = translate_run_key(run_id)
        task_id_key, task_id_value = translate_task_key(task_id)
        filter_dict = {
            "flow_id": flow_id,
            run_id_key: run_id_value,
            "step_name": step_name,
            task_id_key: task_id_value,
        }
        return await self.get_records(filter_dict=filter_dict,
                                      fetch_single=True, expanded=expanded)

    async def update_heartbeat(self, flow_id: str, run_id: str, step_name: str,
                               task_id: str):
        run_key, run_value = translate_run_key(run_id)
        task_key, task_value = translate_task_key(task_id)
        filter_dict = {"flow_id": flow_id,
                       run_key: str(run_value),
                       "step_name": step_name,
                       task_key: str(task_value)}
        set_dict = {
            "last_heartbeat_ts": int(datetime.datetime.utcnow().timestamp())
        }
        result = await self.update_row(filter_dict=filter_dict,
                                       update_dict=set_dict)

        body = {"wait_time_in_seconds": WAIT_TIME}

        return DBResponse(response_code=result.response_code,
                          body=json.dumps(body))


class AsyncMetadataTablePostgres(AsyncPostgresTable):
    metadata_dict = {}
    run_to_metadata_dict = {}
    _current_count = 0
    _row_type = MetadataRow
    table_name = "metadata_v3"
    task_table_name = AsyncTaskTablePostgres.table_name
    keys = ["flow_id", "run_number", "run_id", "step_name", "task_id", "task_name", "id",
            "field_name", "value", "type", "user_name", "ts_epoch", "tags", "system_tags"]
    primary_keys = ["flow_id", "run_number",
                    "step_name", "task_id", "field_name"]
    select_columns = keys
    _command = """
    CREATE TABLE {0} (
        flow_id VARCHAR(255),
        run_number BIGINT NOT NULL,
        run_id VARCHAR(255),
        step_name VARCHAR(255) NOT NULL,
        task_name VARCHAR(255),
        task_id BIGINT NOT NULL,
        id BIGSERIAL NOT NULL,
        field_name VARCHAR(255) NOT NULL,
        value TEXT NOT NULL,
        type VARCHAR(255) NOT NULL,
        user_name VARCHAR(255),
        ts_epoch BIGINT NOT NULL,
        tags JSONB,
        system_tags JSONB,
        PRIMARY KEY(flow_id, run_number, step_name, task_id, field_name)
    )
    """.format(
        table_name, task_table_name
    )

    async def add_metadata(
        self,
        flow_id,
        run_number,
        run_id,
        step_name,
        task_id,
        task_name,
        field_name,
        value,
        type,
        user_name,
        tags,
        system_tags,
    ):
        dict = {
            "flow_id": flow_id,
            "run_number": str(run_number),
            "run_id": run_id,
            "step_name": step_name,
            "task_id": str(task_id),
            "task_name": task_name,
            "field_name": field_name,
            "value": value,
            "type": type,
            "user_name": user_name,
            "tags": json.dumps(tags),
            "system_tags": json.dumps(system_tags),
        }
        return await self.create_record(dict)

    async def get_metadata_in_runs(self, flow_id: str, run_id: str):
        run_id_key, run_id_value = translate_run_key(run_id)
        filter_dict = {"flow_id": flow_id,
                       run_id_key: run_id_value}
        return await self.get_records(filter_dict=filter_dict)

    async def get_metadata(
        self, flow_id: str, run_id: int, step_name: str, task_id: str
    ):
        run_id_key, run_id_value = translate_run_key(run_id)
        task_id_key, task_id_value = translate_task_key(task_id)
        filter_dict = {
            "flow_id": flow_id,
            run_id_key: run_id_value,
            "step_name": step_name,
            task_id_key: task_id_value,
        }
        return await self.get_records(filter_dict=filter_dict)


class AsyncArtifactTablePostgres(AsyncPostgresTable):
    artifact_dict = {}
    run_to_artifact_dict = {}
    step_to_artifact_dict = {}
    task_to_artifact_dict = {}
    current_count = 0
    _row_type = ArtifactRow
    table_name = "artifact_v3"
    task_table_name = AsyncTaskTablePostgres.table_name
    ordering = ["attempt_id DESC"]
    keys = ["flow_id", "run_number", "run_id", "step_name", "task_id", "task_name", "name", "location",
            "ds_type", "sha", "type", "content_type", "user_name", "attempt_id", "ts_epoch", "tags", "system_tags"]
    primary_keys = ["flow_id", "run_number",
                    "step_name", "task_id", "attempt_id", "name"]
    select_columns = keys
    _command = """
    CREATE TABLE {0} (
        flow_id VARCHAR(255) NOT NULL,
        run_number BIGINT NOT NULL,
        run_id VARCHAR(255),
        step_name VARCHAR(255) NOT NULL,
        task_id BIGINT NOT NULL,
        task_name VARCHAR(255),
        name VARCHAR(255) NOT NULL,
        location VARCHAR(255) NOT NULL,
        ds_type VARCHAR(255) NOT NULL,
        sha VARCHAR(255),
        type VARCHAR(255),
        content_type VARCHAR(255),
        user_name VARCHAR(255),
        attempt_id SMALLINT NOT NULL,
        ts_epoch BIGINT NOT NULL,
        tags JSONB,
        system_tags JSONB,
        PRIMARY KEY(flow_id, run_number, step_name, task_id, attempt_id, name)
    )
    """.format(
        table_name, task_table_name
    )

    async def add_artifact(
        self,
        flow_id,
        run_number,
        run_id,
        step_name,
        task_id,
        task_name,
        name,
        location,
        ds_type,
        sha,
        type,
        content_type,
        user_name,
        attempt_id,
        tags,
        system_tags,
    ):
        dict = {
            "flow_id": flow_id,
            "run_number": str(run_number),
            "run_id": run_id,
            "step_name": step_name,
            "task_id": str(task_id),
            "task_name": task_name,
            "name": name,
            "location": location,
            "ds_type": ds_type,
            "sha": sha,
            "type": type,
            "content_type": content_type,
            "user_name": user_name,
            "attempt_id": str(attempt_id),
            "tags": json.dumps(tags),
            "system_tags": json.dumps(system_tags),
        }
        return await self.create_record(dict)

    async def get_artifacts_in_runs(self, flow_id: str, run_id: int):
        run_id_key, run_id_value = translate_run_key(run_id)
        filter_dict = {
            "flow_id": flow_id,
            run_id_key: run_id_value,
        }
        return await self.get_records(filter_dict=filter_dict,
                                      ordering=self.ordering)

    async def get_artifact_in_steps(self, flow_id: str, run_id: int, step_name: str):
        run_id_key, run_id_value = translate_run_key(run_id)
        filter_dict = {
            "flow_id": flow_id,
            run_id_key: run_id_value,
            "step_name": step_name,
        }
        return await self.get_records(filter_dict=filter_dict,
                                      ordering=self.ordering)

    async def get_artifact_in_task(
        self, flow_id: str, run_id: int, step_name: str, task_id: int
    ):
        run_id_key, run_id_value = translate_run_key(run_id)
        task_id_key, task_id_value = translate_task_key(task_id)
        filter_dict = {
            "flow_id": flow_id,
            run_id_key: run_id_value,
            "step_name": step_name,
            task_id_key: task_id_value,
        }
        return await self.get_records(filter_dict=filter_dict,
                                      ordering=self.ordering)

    async def get_artifact(
        self, flow_id: str, run_id: int, step_name: str, task_id: int, name: str
    ):
        run_id_key, run_id_value = translate_run_key(run_id)
        task_id_key, task_id_value = translate_task_key(task_id)
        filter_dict = {
            "flow_id": flow_id,
            run_id_key: run_id_value,
            "step_name": step_name,
            task_id_key: task_id_value,
            '"name"': name,
        }
        return await self.get_records(filter_dict=filter_dict,
                                      fetch_single=True, ordering=self.ordering)<|MERGE_RESOLUTION|>--- conflicted
+++ resolved
@@ -687,6 +687,7 @@
             SELECT
                 task_ok.flow_id, task_ok.run_number, task_ok.step_name,
                 task_ok.task_id, task_ok.attempt_id, task_ok.ts_epoch,
+                task_ok.location,
                 attempt.ts_epoch as started_at,
                 COALESCE(done.ts_epoch, task_ok.ts_epoch) as finished_at
             FROM {artifact_table} as task_ok
@@ -718,10 +719,10 @@
         ),
     ]
     select_columns = ["tasks_v3.{0} AS {0}".format(k) for k in keys]
-<<<<<<< HEAD
     join_columns = [
         "attempt.started_at as started_at",
         "attempt.finished_at as finished_at",
+        "attempt.location as task_ok",
         """
         (CASE
             WHEN attempt.finished_at IS NOT NULL
@@ -744,33 +745,6 @@
         ),
         "COALESCE(attempt.attempt_id, 0) AS attempt_id"
     ]
-=======
-    join_columns = ["artifacts.location AS task_ok",
-                    "artifacts.ts_epoch AS finished_at",
-                    """
-                    (CASE
-                        WHEN artifacts.ts_epoch IS NOT NULL
-                        THEN 'completed'
-                        WHEN {table_name}.last_heartbeat_ts IS NOT NULL
-                        AND @(extract(epoch from now())-{table_name}.last_heartbeat_ts)>{heartbeat_threshold}
-                        THEN 'failed'
-                        ELSE 'running'
-                    END) AS status
-                    """.format(
-                        table_name=table_name,
-                        heartbeat_threshold=WAIT_TIME
-                    ),
-                    """
-                    (CASE
-                        WHEN artifacts.ts_epoch IS NULL AND {table_name}.last_heartbeat_ts IS NOT NULL
-                        THEN {table_name}.last_heartbeat_ts*1000-{table_name}.ts_epoch
-                        WHEN artifacts.ts_epoch IS NOT NULL
-                        THEN artifacts.ts_epoch - {table_name}.ts_epoch
-                        ELSE NULL
-                    END) AS duration
-                    """.format(table_name=table_name),
-                    "COALESCE(artifacts.attempt_id, 0) AS attempt_id"]
->>>>>>> a2ac2600
     step_table_name = AsyncStepTablePostgres.table_name
     _command = """
     CREATE TABLE {0} (

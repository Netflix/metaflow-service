import psycopg2
import psycopg2.extras
import os
import aiopg
import json
import math
import time
import datetime
from services.utils import logging
from typing import List, Callable
from asyncio import iscoroutinefunction

from .db_utils import DBResponse, DBPagination, aiopg_exception_handling, \
    get_db_ts_epoch_str, translate_run_key, translate_task_key
from .models import FlowRow, RunRow, StepRow, TaskRow, MetadataRow, ArtifactRow
from services.utils import DBConfiguration

AIOPG_ECHO = os.environ.get("AIOPG_ECHO", 0) == "1"

from services.data.service_configs import max_connection_retires, \
    connection_retry_wait_time_seconds

WAIT_TIME = 10

# Create database triggers automatically, disabled by default
# Enable with env variable `DB_TRIGGER_CREATE=1`
DB_TRIGGER_CREATE = os.environ.get("DB_TRIGGER_CREATE", 0) == "1"

# Configure DB Table names. Custom names can be supplied through environment variables,
# in case the deployment differs from the default naming scheme from the supplied migrations.
FLOW_TABLE_NAME = os.environ.get("DB_TABLE_NAME_FLOWS", "flows_v3")
RUN_TABLE_NAME = os.environ.get("DB_TABLE_NAME_RUNS", "runs_v3")
STEP_TABLE_NAME = os.environ.get("DB_TABLE_NAME_STEPS", "steps_v3")
TASK_TABLE_NAME = os.environ.get("DB_TABLE_NAME_TASKS", "tasks_v3")
METADATA_TABLE_NAME = os.environ.get("DB_TABLE_NAME_METADATA", "metadata_v3")
ARTIFACT_TABLE_NAME = os.environ.get("DB_TABLE_NAME_ARTIFACT", "artifact_v3")


class _AsyncPostgresDB(object):
    connection = None
    flow_table_postgres = None
    run_table_postgres = None
    step_table_postgres = None
    task_table_postgres = None
    artifact_table_postgres = None
    metadata_table_postgres = None

    pool = None
    db_conf: DBConfiguration = None

    def __init__(self, name='global'):
        self.name = name
        self.logger = logging.getLogger("AsyncPostgresDB:{name}".format(name=self.name))

        tables = []
        self.flow_table_postgres = AsyncFlowTablePostgres(self)
        self.run_table_postgres = AsyncRunTablePostgres(self)
        self.step_table_postgres = AsyncStepTablePostgres(self)
        self.task_table_postgres = AsyncTaskTablePostgres(self)
        self.artifact_table_postgres = AsyncArtifactTablePostgres(self)
        self.metadata_table_postgres = AsyncMetadataTablePostgres(self)
        tables.append(self.flow_table_postgres)
        tables.append(self.run_table_postgres)
        tables.append(self.step_table_postgres)
        tables.append(self.task_table_postgres)
        tables.append(self.artifact_table_postgres)
        tables.append(self.metadata_table_postgres)
        self.tables = tables

    async def _init(self, db_conf: DBConfiguration, create_triggers=DB_TRIGGER_CREATE, create_tables=True):
        # todo make poolsize min and max configurable as well as timeout
        # todo add retry and better error message
<<<<<<< HEAD
        retries = max_connection_retires
        for i in range(retries+1):
            while True:
                try:
                    self.pool = await aiopg.create_pool(dsn)
                    for table in self.tables:
                        await table._init()
                except Exception as e:
                    if retries - i < 1:
                        raise e
                    time.sleep(connection_retry_wait_time_seconds)
                    continue
                break
=======
        retries = 3
        for i in range(retries):
            try:
                self.pool = await aiopg.create_pool(
                    db_conf.dsn,
                    minsize=db_conf.pool_min,
                    maxsize=db_conf.pool_max,
                    timeout=db_conf.timeout,
                    echo=AIOPG_ECHO)

                # Clean existing trigger functions before creating new ones
                if create_triggers:
                    self.logger.info("Cleanup existing notify triggers")
                    await PostgresUtils.function_cleanup(self)

                for table in self.tables:
                    await table._init(create_tables=create_tables, create_triggers=create_triggers)

                self.logger.info(
                    "Connection established.\n"
                    "   Pool min: {pool_min} max: {pool_max}\n".format(
                        pool_min=self.pool.minsize,
                        pool_max=self.pool.maxsize))

                break  # Break the retry loop
            except Exception as e:
                self.logger.exception("Exception occured")
                if retries - i < 1:
                    raise e
                time.sleep(1)

    async def get_table_by_name(self, table_name: str):
        for table in self.tables:
            if table.table_name == table_name:
                return table
        return None
>>>>>>> c3c0c7c6

    async def get_run_ids(self, flow_id: str, run_id: str):
        run = await self.run_table_postgres.get_run(flow_id, run_id,
                                                    expanded=True)
        return run.body['run_number'], run.body['run_id']

    async def get_task_ids(self, flow_id: str, run_id: str,
                           step_name: str, task_name: str):

        task = await self.task_table_postgres.get_task(flow_id, run_id,
                                                       step_name, task_name,
                                                       expanded=True)
        return task.body['task_id'], task.body['task_name']


class AsyncPostgresDB(object):
    __instance = None

    @staticmethod
    def get_instance():
        return AsyncPostgresDB()

    def __init__(self):
        if not AsyncPostgresDB.__instance:
            AsyncPostgresDB.__instance = _AsyncPostgresDB()

    def __getattribute__(self, name):
        return getattr(AsyncPostgresDB.__instance, name)


class AsyncPostgresTable(object):
    db = None
    table_name = None
    schema_version = 1
    keys: List[str] = []
    primary_keys: List[str] = None
    trigger_keys: List[str] = None
    ordering: List[str] = None
    joins: List[str] = None
    select_columns: List[str] = keys
    join_columns: List[str] = None
    _command = None
    _insert_command = None
    _filters = None
    _base_query = "SELECT {0} from"
    _row_type = None

    def __init__(self, db: _AsyncPostgresDB = None):
        self.db = db
        if self.table_name is None or self._command is None:
            raise NotImplementedError(
                "need to specify table name and create command")

    async def _init(self, create_tables: bool, create_triggers: bool):
        if create_tables:
            await PostgresUtils.create_if_missing(self.db, self.table_name, self._command)
        if create_triggers:
            self.db.logger.info(
                "Create notify trigger for {table_name}\n   Keys: {keys}".format(
                    table_name=self.table_name, keys=self.trigger_keys))
            await PostgresUtils.trigger_notify(db=self.db, table_name=self.table_name, keys=self.trigger_keys)

    async def get_records(self, filter_dict={}, fetch_single=False,
                          ordering: List[str] = None, limit: int = 0, expanded=False) -> DBResponse:
        conditions = []
        values = []
        for col_name, col_val in filter_dict.items():
            conditions.append("{} = %s".format(col_name))
            values.append(col_val)

        response, _ = await self.find_records(
            conditions=conditions, values=values, fetch_single=fetch_single,
            order=ordering, limit=limit, expanded=expanded
        )
        return response

    async def find_records(self, conditions: List[str] = None, values=[], fetch_single=False,
                           limit: int = 0, offset: int = 0, order: List[str] = None, expanded=False,
                           enable_joins=False) -> (DBResponse, DBPagination):
        sql_template = """
        SELECT * FROM (
            SELECT
                {keys}
            FROM {table_name}
            {joins}
        ) T
        {where}
        {order_by}
        {limit}
        {offset}
        """

        select_sql = sql_template.format(
            keys=",".join(
                self.select_columns + (self.join_columns if enable_joins and self.join_columns else [])),
            table_name=self.table_name,
            joins=" ".join(self.joins) if enable_joins and self.joins is not None else "",
            where="WHERE {}".format(" AND ".join(conditions)) if conditions else "",
            order_by="ORDER BY {}".format(", ".join(order)) if order else "",
            limit="LIMIT {}".format(limit) if limit else "",
            offset="OFFSET {}".format(offset) if offset else ""
        ).strip()

        return await self.execute_sql(select_sql=select_sql, values=values, fetch_single=fetch_single,
                                      expanded=expanded, limit=limit, offset=offset)

    async def execute_sql(self, select_sql: str, values=[], fetch_single=False,
                          expanded=False, limit: int = 0, offset: int = 0) -> (DBResponse, DBPagination):
        try:
            with (
                await self.db.pool.cursor(
                    cursor_factory=psycopg2.extras.DictCursor
                )
            ) as cur:
                await cur.execute(select_sql, values)

                rows = []
                records = await cur.fetchall()
                for record in records:
                    row = self._row_type(**record)  # pylint: disable=not-callable
                    rows.append(row.serialize(expanded))

                count = len(rows)

                # Will raise IndexError in case fetch_single=True and there's no results
                body = rows[0] if fetch_single else rows

                pagination = DBPagination(
                    limit=limit,
                    offset=offset,
                    count=count,
                    page=math.floor(int(offset) / max(int(limit), 1)) + 1,
                )

                cur.close()
                return DBResponse(response_code=200, body=body), pagination
        except IndexError as error:
            return aiopg_exception_handling(error), None
        except (Exception, psycopg2.DatabaseError) as error:
            self.db.logger.exception("Exception occured")
            return aiopg_exception_handling(error), None

    async def create_record(self, record_dict):
        # note: need to maintain order
        cols = []
        values = []
        for col_name, col_val in record_dict.items():
            cols.append(col_name)
            values.append(col_val)

        # add create ts
        cols.append("ts_epoch")
        values.append(get_db_ts_epoch_str())

        str_format = []
        for _ in cols:
            str_format.append("%s")

        seperator = ", "

        insert_sql = """
                    INSERT INTO {0}({1}) VALUES({2})
                    RETURNING *
                    """.format(
            self.table_name, seperator.join(cols), seperator.join(str_format)
        )

        try:
            response_body = {}
            with (
                await self.db.pool.cursor(
                    cursor_factory=psycopg2.extras.DictCursor
                )
            ) as cur:

                await cur.execute(insert_sql, tuple(values))
                records = await cur.fetchall()
                record = records[0]
                filtered_record = {}
                for key, value in record.items():
                    if key in self.keys:
                        filtered_record[key] = value
                response_body = self._row_type(**filtered_record).serialize()  # pylint: disable=not-callable
                # todo make sure connection is closed even with error
                cur.close()
            return DBResponse(response_code=200, body=response_body)
        except (Exception, psycopg2.DatabaseError) as error:
            self.db.logger.exception("Exception occured")
            return aiopg_exception_handling(error)

    async def update_row(self, filter_dict={}, update_dict={}):
        # generate where clause
        filters = []
        for col_name, col_val in filter_dict.items():
            v = str(col_val).strip("'")
            if not v.isnumeric():
                v = "'" + v + "'"
            filters.append(col_name + "=" + str(v))

        seperator = " and "
        where_clause = ""
        if bool(filter_dict):
            where_clause = seperator.join(filters)

        sets = []
        for col_name, col_val in update_dict.items():
            sets.append(col_name + " = " + str(col_val))

        set_seperator = ", "
        set_clause = ""
        if bool(filter_dict):
            set_clause = set_seperator.join(sets)
        update_sql = """
                UPDATE {0} SET {1} WHERE {2};
        """.format(self.table_name, set_clause, where_clause)
        try:
            with (
                await self.db.pool.cursor(
                    cursor_factory=psycopg2.extras.DictCursor
                )
            ) as cur:
                await cur.execute(update_sql)
                if cur.rowcount < 1:
                    return DBResponse(response_code=404,
                                      body={"msg": "could not find row"})
                if cur.rowcount > 1:
                    return DBResponse(response_code=500,
                                      body={"msg": "duplicate rows"})
                body = {"rowcount": cur.rowcount}
                # todo make sure connection is closed even with error
                cur.close()
                return DBResponse(response_code=200, body=body)
        except (Exception, psycopg2.DatabaseError) as error:
            self.db.logger.exception("Exception occured")
            return aiopg_exception_handling(error)


class PostgresUtils(object):
    @staticmethod
    async def create_if_missing(db: _AsyncPostgresDB, table_name, command):
        with (await db.pool.cursor()) as cur:
            try:
                await cur.execute(
                    "select * from information_schema.tables where table_name=%s",
                    (table_name,),
                )
                table_exist = bool(cur.rowcount)
                if not table_exist:
                    await cur.execute(command)
            finally:
                cur.close()
    # todo add method to check schema version

    @staticmethod
    async def function_cleanup(db: _AsyncPostgresDB):
        name_prefix = "notify_ui"
        _command = """
        DO $$DECLARE r RECORD;
        BEGIN
            FOR r IN SELECT routine_schema, routine_name FROM information_schema.routines
                    WHERE routine_name LIKE '{prefix}%'
            LOOP
                EXECUTE 'DROP FUNCTION ' || quote_ident(r.routine_schema) || '.' || quote_ident(r.routine_name) || '() CASCADE';
            END LOOP;
        END$$;
        """.format(
            prefix=name_prefix
        )

        with (await db.pool.cursor()) as cur:
            await cur.execute(_command)
            cur.close()

    @staticmethod
    async def trigger_notify(db: _AsyncPostgresDB, table_name, keys: List[str] = None, schema="public"):
        if not keys:
            pass

        name_prefix = "notify_ui"
        operations = ["INSERT", "UPDATE", "DELETE"]
        _commands = ["""
        CREATE OR REPLACE FUNCTION {schema}.{prefix}_{table}() RETURNS trigger
            LANGUAGE plpgsql
            AS $$
        DECLARE
            rec RECORD;
            BEGIN

            CASE TG_OP
            WHEN 'INSERT', 'UPDATE' THEN
                rec := NEW;
            WHEN 'DELETE' THEN
                rec := OLD;
            ELSE
                RAISE EXCEPTION 'Unknown TG_OP: "%"', TG_OP;
            END CASE;

            PERFORM pg_notify('notify', json_build_object(
                            'table',     TG_TABLE_NAME,
                            'schema',    TG_TABLE_SCHEMA,
                            'operation', TG_OP,
                            'data',      json_build_object({keys})
                    )::text);
            RETURN rec;
            END;
        $$;
        """.format(
            schema=schema,
            prefix=name_prefix,
            table=table_name,
            keys=", ".join(map(lambda k: "'{0}', rec.{0}".format(k), keys)),
            events=" OR ".join(operations)
        )]
        _commands += ["DROP TRIGGER IF EXISTS {prefix}_{table} ON {schema}.{table};".format(
            schema=schema,
            prefix=name_prefix,
            table=table_name
        )]

        _commands += ["""
            CREATE TRIGGER {prefix}_{table} AFTER {events} ON {schema}.{table}
                FOR EACH ROW EXECUTE PROCEDURE {schema}.{prefix}_{table}();
            """.format(
            schema=schema,
            prefix=name_prefix,
            table=table_name,
            events=" OR ".join(operations)
        )]
        # This enables trigger on both replica and non-replica mode
        _commands += ["ALTER TABLE {schema}.{table} ENABLE ALWAYS TRIGGER {prefix}_{table};".format(
            schema=schema,
            prefix=name_prefix,
            table=table_name
        )]

        with (await db.pool.cursor()) as cur:
            for _command in _commands:
                await cur.execute(_command)
            cur.close()


class AsyncFlowTablePostgres(AsyncPostgresTable):
    flow_dict = {}
    table_name = FLOW_TABLE_NAME
    keys = ["flow_id", "user_name", "ts_epoch", "tags", "system_tags"]
    primary_keys = ["flow_id"]
    trigger_keys = primary_keys
    select_columns = keys
    _command = """
    CREATE TABLE {0} (
        flow_id VARCHAR(255) PRIMARY KEY,
        user_name VARCHAR(255),
        ts_epoch BIGINT NOT NULL,
        tags JSONB,
        system_tags JSONB
    )
    """.format(
        table_name
    )
    _row_type = FlowRow

    async def add_flow(self, flow: FlowRow):
        dict = {
            "flow_id": flow.flow_id,
            "user_name": flow.user_name,
            "tags": json.dumps(flow.tags),
            "system_tags": json.dumps(flow.system_tags),
        }
        return await self.create_record(dict)

    async def get_flow(self, flow_id: str):
        filter_dict = {"flow_id": flow_id}
        return await self.get_records(filter_dict=filter_dict, fetch_single=True)

    async def get_all_flows(self):
        return await self.get_records()


class AsyncRunTablePostgres(AsyncPostgresTable):
    run_dict = {}
    run_by_flow_dict = {}
    _current_count = 0
    _row_type = RunRow
    table_name = RUN_TABLE_NAME
    keys = ["flow_id", "run_number", "run_id",
            "user_name", "ts_epoch", "last_heartbeat_ts", "tags", "system_tags"]
    primary_keys = ["flow_id", "run_number"]
    trigger_keys = primary_keys + ["last_heartbeat_ts"]
    select_columns = keys
    flow_table_name = AsyncFlowTablePostgres.table_name
    _command = """
    CREATE TABLE {0} (
        flow_id VARCHAR(255) NOT NULL,
        run_number SERIAL NOT NULL,
        run_id VARCHAR(255),
        user_name VARCHAR(255),
        ts_epoch BIGINT NOT NULL,
        tags JSONB,
        system_tags JSONB,
        last_heartbeat_ts BIGINT,
        PRIMARY KEY(flow_id, run_number),
        FOREIGN KEY(flow_id) REFERENCES {1} (flow_id),
        UNIQUE (flow_id, run_id)
    )
    """.format(
        table_name, flow_table_name
    )

    async def add_run(self, run: RunRow):
        dict = {
            "flow_id": run.flow_id,
            "user_name": run.user_name,
            "tags": json.dumps(run.tags),
            "system_tags": json.dumps(run.system_tags),
            "run_id": run.run_id,
        }
        return await self.create_record(dict)

    async def get_run(self, flow_id: str, run_id: str, expanded: bool = False):
        key, value = translate_run_key(run_id)
        filter_dict = {"flow_id": flow_id, key: str(value)}
        return await self.get_records(filter_dict=filter_dict,
                                      fetch_single=True, expanded=expanded)

    async def get_all_runs(self, flow_id: str):
        filter_dict = {"flow_id": flow_id}
        return await self.get_records(filter_dict=filter_dict)

    async def update_heartbeat(self, flow_id: str, run_id: str):
        run_key, run_value = translate_run_key(run_id)
        filter_dict = {"flow_id": flow_id,
                       run_key: str(run_value)}
        set_dict = {
            "last_heartbeat_ts": int(datetime.datetime.utcnow().timestamp())
        }
        result = await self.update_row(filter_dict=filter_dict,
                                       update_dict=set_dict)
        body = {"wait_time_in_seconds": WAIT_TIME}

        return DBResponse(response_code=result.response_code,
                          body=json.dumps(body))


class AsyncStepTablePostgres(AsyncPostgresTable):
    step_dict = {}
    run_to_step_dict = {}
    _row_type = StepRow
    table_name = STEP_TABLE_NAME
    keys = ["flow_id", "run_number", "run_id", "step_name",
            "user_name", "ts_epoch", "tags", "system_tags"]
    primary_keys = ["flow_id", "run_number", "step_name"]
    trigger_keys = primary_keys
    select_columns = keys
    run_table_name = AsyncRunTablePostgres.table_name
    _command = """
    CREATE TABLE {0} (
        flow_id VARCHAR(255) NOT NULL,
        run_number BIGINT NOT NULL,
        run_id VARCHAR(255),
        step_name VARCHAR(255) NOT NULL,
        user_name VARCHAR(255),
        ts_epoch BIGINT NOT NULL,
        tags JSONB,
        system_tags JSONB,
        PRIMARY KEY(flow_id, run_number, step_name),
        FOREIGN KEY(flow_id, run_number) REFERENCES {1} (flow_id, run_number),
        UNIQUE(flow_id, run_id, step_name)
    )
    """.format(
        table_name, run_table_name
    )

    async def add_step(self, step_object: StepRow):
        dict = {
            "flow_id": step_object.flow_id,
            "run_number": str(step_object.run_number),
            "run_id": step_object.run_id,
            "step_name": step_object.step_name,
            "user_name": step_object.user_name,
            "tags": json.dumps(step_object.tags),
            "system_tags": json.dumps(step_object.system_tags),
        }
        return await self.create_record(dict)

    async def get_steps(self, flow_id: str, run_id: str):
        run_id_key, run_id_value = translate_run_key(run_id)
        filter_dict = {"flow_id": flow_id,
                       run_id_key: run_id_value}
        return await self.get_records(filter_dict=filter_dict)

    async def get_step(self, flow_id: str, run_id: str, step_name: str):
        run_id_key, run_id_value = translate_run_key(run_id)
        filter_dict = {
            "flow_id": flow_id,
            run_id_key: run_id_value,
            "step_name": step_name,
        }
        return await self.get_records(filter_dict=filter_dict, fetch_single=True)


class AsyncTaskTablePostgres(AsyncPostgresTable):
    task_dict = {}
    step_to_task_dict = {}
    _current_count = 0
    _row_type = TaskRow
    table_name = TASK_TABLE_NAME
    keys = ["flow_id", "run_number", "run_id", "step_name", "task_id",
            "task_name", "user_name", "ts_epoch", "last_heartbeat_ts", "tags", "system_tags"]
    primary_keys = ["flow_id", "run_number", "step_name", "task_id"]
    trigger_keys = primary_keys
    select_columns = keys
    step_table_name = AsyncStepTablePostgres.table_name
    _command = """
    CREATE TABLE {0} (
        flow_id VARCHAR(255) NOT NULL,
        run_number BIGINT NOT NULL,
        run_id VARCHAR(255),
        step_name VARCHAR(255) NOT NULL,
        task_id BIGSERIAL PRIMARY KEY,
        task_name VARCHAR(255),
        user_name VARCHAR(255),
        ts_epoch BIGINT NOT NULL,
        tags JSONB,
        system_tags JSONB,
        last_heartbeat_ts BIGINT,
        FOREIGN KEY(flow_id, run_number, step_name) REFERENCES {1} (flow_id, run_number, step_name),
        UNIQUE (flow_id, run_number, step_name, task_name)
    )
    """.format(
        table_name, step_table_name
    )

    async def add_task(self, task: TaskRow):
        # todo backfill run_number if missing?
        dict = {
            "flow_id": task.flow_id,
            "run_number": str(task.run_number),
            "run_id": task.run_id,
            "step_name": task.step_name,
            "task_name": task.task_name,
            "user_name": task.user_name,
            "tags": json.dumps(task.tags),
            "system_tags": json.dumps(task.system_tags),
        }
        return await self.create_record(dict)

    async def get_tasks(self, flow_id: str, run_id: str, step_name: str):
        run_id_key, run_id_value = translate_run_key(run_id)
        filter_dict = {
            "flow_id": flow_id,
            run_id_key: run_id_value,
            "step_name": step_name,
        }
        return await self.get_records(filter_dict=filter_dict)

    async def get_task(self, flow_id: str, run_id: str, step_name: str,
                       task_id: str, expanded: bool = False):
        run_id_key, run_id_value = translate_run_key(run_id)
        task_id_key, task_id_value = translate_task_key(task_id)
        filter_dict = {
            "flow_id": flow_id,
            run_id_key: run_id_value,
            "step_name": step_name,
            task_id_key: task_id_value,
        }
        return await self.get_records(filter_dict=filter_dict,
                                      fetch_single=True, expanded=expanded)

    async def update_heartbeat(self, flow_id: str, run_id: str, step_name: str,
                               task_id: str):
        run_key, run_value = translate_run_key(run_id)
        task_key, task_value = translate_task_key(task_id)
        filter_dict = {"flow_id": flow_id,
                       run_key: str(run_value),
                       "step_name": step_name,
                       task_key: str(task_value)}
        set_dict = {
            "last_heartbeat_ts": int(datetime.datetime.utcnow().timestamp())
        }
        result = await self.update_row(filter_dict=filter_dict,
                                       update_dict=set_dict)

        body = {"wait_time_in_seconds": WAIT_TIME}

        return DBResponse(response_code=result.response_code,
                          body=json.dumps(body))


class AsyncMetadataTablePostgres(AsyncPostgresTable):
    metadata_dict = {}
    run_to_metadata_dict = {}
    _current_count = 0
    _row_type = MetadataRow
    table_name = METADATA_TABLE_NAME
    keys = ["flow_id", "run_number", "run_id", "step_name", "task_id", "task_name", "id",
            "field_name", "value", "type", "user_name", "ts_epoch", "tags", "system_tags"]
    primary_keys = ["flow_id", "run_number",
                    "step_name", "task_id", "field_name"]
    trigger_keys = ["flow_id", "run_number",
                    "step_name", "task_id", "field_name", "value"]
    select_columns = keys
    _command = """
    CREATE TABLE {0} (
        flow_id VARCHAR(255),
        run_number BIGINT NOT NULL,
        run_id VARCHAR(255),
        step_name VARCHAR(255) NOT NULL,
        task_name VARCHAR(255),
        task_id BIGINT NOT NULL,
        id BIGSERIAL NOT NULL,
        field_name VARCHAR(255) NOT NULL,
        value TEXT NOT NULL,
        type VARCHAR(255) NOT NULL,
        user_name VARCHAR(255),
        ts_epoch BIGINT NOT NULL,
        tags JSONB,
        system_tags JSONB,
        PRIMARY KEY(id, flow_id, run_number, step_name, task_id, field_name)
    )
    """.format(table_name)

    async def add_metadata(
        self,
        flow_id,
        run_number,
        run_id,
        step_name,
        task_id,
        task_name,
        field_name,
        value,
        type,
        user_name,
        tags,
        system_tags,
    ):
        dict = {
            "flow_id": flow_id,
            "run_number": str(run_number),
            "run_id": run_id,
            "step_name": step_name,
            "task_id": str(task_id),
            "task_name": task_name,
            "field_name": field_name,
            "value": value,
            "type": type,
            "user_name": user_name,
            "tags": json.dumps(tags),
            "system_tags": json.dumps(system_tags),
        }
        return await self.create_record(dict)

    async def get_metadata_in_runs(self, flow_id: str, run_id: str):
        run_id_key, run_id_value = translate_run_key(run_id)
        filter_dict = {"flow_id": flow_id,
                       run_id_key: run_id_value}
        return await self.get_records(filter_dict=filter_dict)

    async def get_metadata(
        self, flow_id: str, run_id: int, step_name: str, task_id: str
    ):
        run_id_key, run_id_value = translate_run_key(run_id)
        task_id_key, task_id_value = translate_task_key(task_id)
        filter_dict = {
            "flow_id": flow_id,
            run_id_key: run_id_value,
            "step_name": step_name,
            task_id_key: task_id_value,
        }
        return await self.get_records(filter_dict=filter_dict)


class AsyncArtifactTablePostgres(AsyncPostgresTable):
    artifact_dict = {}
    run_to_artifact_dict = {}
    step_to_artifact_dict = {}
    task_to_artifact_dict = {}
    current_count = 0
    _row_type = ArtifactRow
    table_name = ARTIFACT_TABLE_NAME
    ordering = ["attempt_id DESC"]
    keys = ["flow_id", "run_number", "run_id", "step_name", "task_id", "task_name", "name", "location",
            "ds_type", "sha", "type", "content_type", "user_name", "attempt_id", "ts_epoch", "tags", "system_tags"]
    primary_keys = ["flow_id", "run_number",
                    "step_name", "task_id", "attempt_id", "name"]
    trigger_keys = primary_keys
    select_columns = keys
    _command = """
    CREATE TABLE {0} (
        flow_id VARCHAR(255) NOT NULL,
        run_number BIGINT NOT NULL,
        run_id VARCHAR(255),
        step_name VARCHAR(255) NOT NULL,
        task_id BIGINT NOT NULL,
        task_name VARCHAR(255),
        name VARCHAR(255) NOT NULL,
        location VARCHAR(255) NOT NULL,
        ds_type VARCHAR(255) NOT NULL,
        sha VARCHAR(255),
        type VARCHAR(255),
        content_type VARCHAR(255),
        user_name VARCHAR(255),
        attempt_id SMALLINT NOT NULL,
        ts_epoch BIGINT NOT NULL,
        tags JSONB,
        system_tags JSONB,
        PRIMARY KEY(flow_id, run_number, step_name, task_id, attempt_id, name)
    )
    """.format(
        table_name
    )

    async def add_artifact(
        self,
        flow_id,
        run_number,
        run_id,
        step_name,
        task_id,
        task_name,
        name,
        location,
        ds_type,
        sha,
        type,
        content_type,
        user_name,
        attempt_id,
        tags,
        system_tags,
    ):
        dict = {
            "flow_id": flow_id,
            "run_number": str(run_number),
            "run_id": run_id,
            "step_name": step_name,
            "task_id": str(task_id),
            "task_name": task_name,
            "name": name,
            "location": location,
            "ds_type": ds_type,
            "sha": sha,
            "type": type,
            "content_type": content_type,
            "user_name": user_name,
            "attempt_id": str(attempt_id),
            "tags": json.dumps(tags),
            "system_tags": json.dumps(system_tags),
        }
        return await self.create_record(dict)

    async def get_artifacts_in_runs(self, flow_id: str, run_id: int):
        run_id_key, run_id_value = translate_run_key(run_id)
        filter_dict = {
            "flow_id": flow_id,
            run_id_key: run_id_value,
        }
        return await self.get_records(filter_dict=filter_dict,
                                      ordering=self.ordering)

    async def get_artifact_in_steps(self, flow_id: str, run_id: int, step_name: str):
        run_id_key, run_id_value = translate_run_key(run_id)
        filter_dict = {
            "flow_id": flow_id,
            run_id_key: run_id_value,
            "step_name": step_name,
        }
        return await self.get_records(filter_dict=filter_dict,
                                      ordering=self.ordering)

    async def get_artifact_in_task(
        self, flow_id: str, run_id: int, step_name: str, task_id: int
    ):
        run_id_key, run_id_value = translate_run_key(run_id)
        task_id_key, task_id_value = translate_task_key(task_id)
        filter_dict = {
            "flow_id": flow_id,
            run_id_key: run_id_value,
            "step_name": step_name,
            task_id_key: task_id_value,
        }
        return await self.get_records(filter_dict=filter_dict,
                                      ordering=self.ordering)

    async def get_artifact(
        self, flow_id: str, run_id: int, step_name: str, task_id: int, name: str
    ):
        run_id_key, run_id_value = translate_run_key(run_id)
        task_id_key, task_id_value = translate_task_key(task_id)
        filter_dict = {
            "flow_id": flow_id,
            run_id_key: run_id_value,
            "step_name": step_name,
            task_id_key: task_id_value,
            '"name"': name,
        }
        return await self.get_records(filter_dict=filter_dict,
                                      fetch_single=True, ordering=self.ordering)<|MERGE_RESOLUTION|>--- conflicted
+++ resolved
@@ -70,22 +70,7 @@
     async def _init(self, db_conf: DBConfiguration, create_triggers=DB_TRIGGER_CREATE, create_tables=True):
         # todo make poolsize min and max configurable as well as timeout
         # todo add retry and better error message
-<<<<<<< HEAD
         retries = max_connection_retires
-        for i in range(retries+1):
-            while True:
-                try:
-                    self.pool = await aiopg.create_pool(dsn)
-                    for table in self.tables:
-                        await table._init()
-                except Exception as e:
-                    if retries - i < 1:
-                        raise e
-                    time.sleep(connection_retry_wait_time_seconds)
-                    continue
-                break
-=======
-        retries = 3
         for i in range(retries):
             try:
                 self.pool = await aiopg.create_pool(
@@ -112,16 +97,15 @@
                 break  # Break the retry loop
             except Exception as e:
                 self.logger.exception("Exception occured")
-                if retries - i < 1:
+                if retries - i <= 1:
                     raise e
-                time.sleep(1)
+                time.sleep(connection_retry_wait_time_seconds)
 
     async def get_table_by_name(self, table_name: str):
         for table in self.tables:
             if table.table_name == table_name:
                 return table
         return None
->>>>>>> c3c0c7c6
 
     async def get_run_ids(self, flow_id: str, run_id: str):
         run = await self.run_table_postgres.get_run(flow_id, run_id,

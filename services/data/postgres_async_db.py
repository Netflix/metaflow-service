import psycopg2
import psycopg2.extras
import os
import aiopg
import json
import math
import time
import datetime
from services.utils import logging
from typing import List, Callable
from asyncio import iscoroutinefunction

from .db_utils import DBResponse, DBPagination, aiopg_exception_handling, \
    get_db_ts_epoch_str, translate_run_key, translate_task_key
from .models import FlowRow, RunRow, StepRow, TaskRow, MetadataRow, ArtifactRow
from services.utils import DBConfiguration

AIOPG_ECHO = os.environ.get("AIOPG_ECHO", 0) == "1"

WAIT_TIME = 10
HEARTBEAT_THRESHOLD = WAIT_TIME * 6  # Add margin in case of client-server communication delays, before marking a heartbeat stale.
OLD_RUN_FAILURE_CUTOFF_TIME = 60 * 60 * 24 * 1000 * 14  # 2 weeks (in milliseconds)

# Create database triggers automatically, disabled by default
# Enable with env variable `DB_TRIGGER_CREATE=1`
DB_TRIGGER_CREATE = os.environ.get("DB_TRIGGER_CREATE", 0) == "1"


class _AsyncPostgresDB(object):
    connection = None
    flow_table_postgres = None
    run_table_postgres = None
    step_table_postgres = None
    task_table_postgres = None
    artifact_table_postgres = None
    metadata_table_postgres = None

    pool = None
    db_conf: DBConfiguration = None

    def __init__(self, name='global'):
        self.name = name
        self.logger = logging.getLogger("AsyncPostgresDB:{name}".format(name=self.name))

        tables = []
        self.flow_table_postgres = AsyncFlowTablePostgres(self)
        self.run_table_postgres = AsyncRunTablePostgres(self)
        self.step_table_postgres = AsyncStepTablePostgres(self)
        self.task_table_postgres = AsyncTaskTablePostgres(self)
        self.artifact_table_postgres = AsyncArtifactTablePostgres(self)
        self.metadata_table_postgres = AsyncMetadataTablePostgres(self)
        tables.append(self.flow_table_postgres)
        tables.append(self.run_table_postgres)
        tables.append(self.step_table_postgres)
        tables.append(self.task_table_postgres)
        tables.append(self.artifact_table_postgres)
        tables.append(self.metadata_table_postgres)
        self.tables = tables

    async def _init(self, db_conf: DBConfiguration, create_triggers=DB_TRIGGER_CREATE):
        # todo make poolsize min and max configurable as well as timeout
        # todo add retry and better error message
        retries = 3
        for i in range(retries):
            try:
                self.pool = await aiopg.create_pool(
                    db_conf.dsn,
                    minsize=db_conf.pool_min,
                    maxsize=db_conf.pool_max,
                    echo=AIOPG_ECHO)

                # Clean existing trigger functions before creating new ones
                if create_triggers:
                    self.logger.info("Cleanup existing notify triggers")
                    await PostgresUtils.function_cleanup(self)

                for table in self.tables:
                    await table._init(create_triggers=create_triggers)

                self.logger.info(
                    "Connection established.\n"
                    "   Pool min: {pool_min} max: {pool_max}\n".format(
                        pool_min=self.pool.minsize,
                        pool_max=self.pool.maxsize))

                break  # Break the retry loop
            except Exception as e:
                self.logger.exception("Exception occured")
                if retries - i < 1:
                    raise e
                time.sleep(1)

    async def get_table_by_name(self, table_name: str):
        for table in self.tables:
            if table.table_name == table_name:
                return table
        return None

    async def get_run_ids(self, flow_id: str, run_id: str):
        run = await self.run_table_postgres.get_run(flow_id, run_id,
                                                    expanded=True)
        return run.body['run_number'], run.body['run_id']

    async def get_task_ids(self, flow_id: str, run_id: str,
                           step_name: str, task_name: str):

        task = await self.task_table_postgres.get_task(flow_id, run_id,
                                                       step_name, task_name,
                                                       expanded=True)
        return task.body['task_id'], task.body['task_name']

    # This function is used to verify 'data' object matches the same filters as
    # 'AsyncPostgresTable.find_records' does. This is used with 'pg_notify' + Websocket
    # events to make sure that specific subscriber receives filtered data correctly.
    async def apply_filters_to_data(self, data, conditions: List[str] = None, values=[]) -> bool:
        keys, vals, stm_vals = [], [], []
        for k, v in data.items():
            keys.append(k)
            if k == "tags" or k == "system_tags":
                # Handle JSON fields
                vals.append(json.dumps(v))
                stm_vals.append("%s::jsonb")
            else:
                vals.append(v)
                stm_vals.append("%s")

        # Prepend constructed data values before WHERE values
        values = vals + values

        select_sql = "SELECT * FROM (VALUES({values})) T({keys}) {where}".format(
            values=", ".join(stm_vals),
            keys=", ".join(keys),
            where="WHERE {}".format(" AND ".join(
                conditions)) if conditions else "",
        )

        try:
            with (
                await self.pool.cursor(
                    cursor_factory=psycopg2.extras.DictCursor
                )
            ) as cur:
                await cur.execute(select_sql, values)
                records = await cur.fetchall()
                cur.close()
                return len(records) > 0
        except:
            self.logger.exception("Exception occured")
            return False


class AsyncPostgresDB(object):
    __instance = None

    @staticmethod
    def get_instance():
        return AsyncPostgresDB()

    def __init__(self):
        if not AsyncPostgresDB.__instance:
            AsyncPostgresDB.__instance = _AsyncPostgresDB()

    def __getattribute__(self, name):
        return getattr(AsyncPostgresDB.__instance, name)


class AsyncPostgresTable(object):
    db = None
    table_name = None
    schema_version = 1
    keys: List[str] = []
    primary_keys: List[str] = None
    trigger_keys: List[str] = None
    ordering: List[str] = None
    joins: List[str] = None
    select_columns: List[str] = keys
    join_columns: List[str] = None
    _command = None
    _insert_command = None
    _filters = None
    _base_query = "SELECT {0} from"
    _row_type = None

    def __init__(self, db: _AsyncPostgresDB = None):
        self.db = db
        if self.table_name is None or self._command is None:
            raise NotImplementedError(
                "need to specify table name and create command")

    async def _init(self, create_triggers: bool):
        await PostgresUtils.create_if_missing(self.db, self.table_name, self._command)
        if create_triggers:
            self.db.logger.info(
                "Create notify trigger for {table_name}\n   Keys: {keys}".format(
                    table_name=self.table_name, keys=self.trigger_keys))
            await PostgresUtils.trigger_notify(db=self.db, table_name=self.table_name, keys=self.trigger_keys)

    async def get_records(self, filter_dict={}, fetch_single=False,
                          ordering: List[str] = None, limit: int = 0, expanded=False) -> DBResponse:
        conditions = []
        values = []
        for col_name, col_val in filter_dict.items():
            conditions.append("{} = %s".format(col_name))
            values.append(col_val)

        response, _ = await self.find_records(conditions=conditions, values=values, fetch_single=fetch_single,
                                              order=ordering, limit=limit, expanded=expanded)
        return response

    async def find_records(self, conditions: List[str] = None, values=[], fetch_single=False,
                           limit: int = 0, offset: int = 0, order: List[str] = None, groups: List[str] = None,
                           group_limit: int = 10, expanded=False, enable_joins=False,
                           postprocess: Callable[[DBResponse], DBResponse] = None,
                           benchmark: bool = False) -> (DBResponse, DBPagination):
        # Alias T is important here which is used to construct ordering and conditions

        # Grouping not enabled
        if groups is None or len(groups) == 0:
            sql_template = """
            SELECT * FROM (
                SELECT
                    {keys}
                FROM {table_name}
                {joins}
            ) T
            {where}
            {order_by}
            {limit}
            {offset}
            """

            if order:
                # Order using alias T
                order = map(lambda o: "T.{}".format(o), order)

            select_sql = sql_template.format(
                keys=",".join(
                    self.select_columns + (self.join_columns if enable_joins and self.join_columns else [])),
                table_name=self.table_name,
                joins=" ".join(
                    self.joins) if enable_joins and self.joins else "",
                where="WHERE {}".format(" AND ".join(
                    conditions)) if conditions else "",
                order_by="ORDER BY {}".format(
                    ", ".join(order)) if order else "",
                limit="LIMIT {}".format(limit) if limit else "",
                offset="OFFSET {}".format(offset) if offset else ""
            ).strip()
        else:  # Grouping enabled
            sql_template = """
            SELECT * FROM (
                SELECT
                    *, ROW_NUMBER() OVER(PARTITION BY {group_by} {order_by})
                FROM (
                    SELECT
                        {keys}
                    FROM {table_name}
                    {joins}
                ) T
                {where}
            ) G
            {group_limit}
            ORDER BY {group_by} ASC NULLS LAST
            {limit}
            {offset}
            """

            select_sql = sql_template.format(
                keys=",".join(
                    self.select_columns + (self.join_columns if enable_joins and self.join_columns else [])),
                table_name=self.table_name,
                joins=" ".join(
                    self.joins) if enable_joins and self.joins is not None else "",
                where="WHERE {}".format(" AND ".join(
                    conditions)) if conditions else "",
                group_by=", ".join(groups),
                order_by="ORDER BY {}".format(
                    ", ".join(order)) if order else "",
                group_limit="WHERE row_number <= {}".format(
                    group_limit) if group_limit else "",
                limit="LIMIT {}".format(limit) if limit else "",
                offset="OFFSET {}".format(offset) if offset else ""
            ).strip()

        # Run benchmarking on query if requested
        benchmark_results = None
        if benchmark:
            benchmark_results = await self.benchmark_sql(
                select_sql=select_sql, values=values, fetch_single=fetch_single,
                expanded=expanded, limit=limit, offset=offset
            )

        result, pagination = await self.execute_sql(select_sql=select_sql, values=values, fetch_single=fetch_single,
                                                    expanded=expanded, limit=limit, offset=offset)
        # Modify the response after the fetch has been executed
        if postprocess is not None:
            if iscoroutinefunction(postprocess):
                result = await postprocess(result)
            else:
                result = postprocess(result)

        return result, pagination, benchmark_results

    async def benchmark_sql(self, select_sql: str, values=[], fetch_single=False,
                            expanded=False, limit: int = 0, offset: int = 0):
        "Benchmark and log a given SQL query with EXPLAIN ANALYZE"
        try:
            with (
                await self.db.pool.cursor(
                    cursor_factory=psycopg2.extras.DictCursor
                )
            ) as cur:
                # Run EXPLAIN ANALYZE on query and log the results.
                benchmark_sql = "EXPLAIN ANALYZE {}".format(select_sql)
                await cur.execute(benchmark_sql, values)

                records = await cur.fetchall()
                rows = []
                for record in records:
                    rows.append(record[0])
                return "\n".join(rows)
        except (Exception, psycopg2.DatabaseError):
            self.db.logger.exception("Query Benchmarking failed")
            return None

    async def execute_sql(self, select_sql: str, values=[], fetch_single=False,
                          expanded=False, limit: int = 0, offset: int = 0) -> (DBResponse, DBPagination):
        try:
            with (
                await self.db.pool.cursor(
                    cursor_factory=psycopg2.extras.DictCursor
                )
            ) as cur:
                await cur.execute(select_sql, values)

                rows = []
                records = await cur.fetchall()
                for record in records:
                    row = self._row_type(**record)
                    rows.append(row.serialize(expanded))

                count = len(rows)

                # Will raise IndexError in case fetch_single=True and there's no results
                body = rows[0] if fetch_single else rows

                pagination = DBPagination(
                    limit=limit,
                    offset=offset,
                    count=count,
                    page=math.floor(int(offset) / max(int(limit), 1)) + 1,
                )

                cur.close()
                return DBResponse(response_code=200, body=body), pagination
        except IndexError as error:
            return aiopg_exception_handling(error), None
        except (Exception, psycopg2.DatabaseError) as error:
            self.db.logger.exception("Exception occured")
            return aiopg_exception_handling(error), None

    async def get_tags(self):
        sql_template = "SELECT DISTINCT tag FROM (SELECT JSONB_ARRAY_ELEMENTS(tags||system_tags) AS tag FROM {table_name}) AS t"
        select_sql = sql_template.format(table_name=self.table_name)

        try:
            with (
                await self.db.pool.cursor(
                    cursor_factory=psycopg2.extras.DictCursor
                )
            ) as cur:
                await cur.execute(select_sql)

                tags = []
                records = await cur.fetchall()
                for record in records:
                    tags += record
                cur.close()
                return DBResponse(response_code=200, body=tags)
        except (Exception, psycopg2.DatabaseError) as error:
            self.db.logger.exception("Exception occured")
            return aiopg_exception_handling(error)

    async def create_record(self, record_dict):
        # note: need to maintain order
        cols = []
        values = []
        for col_name, col_val in record_dict.items():
            cols.append(col_name)
            values.append(col_val)

        # add create ts
        cols.append("ts_epoch")
        values.append(get_db_ts_epoch_str())

        str_format = []
        for col in cols:
            str_format.append("%s")

        seperator = ", "

        insert_sql = """
                    INSERT INTO {0}({1}) VALUES({2})
                    RETURNING *
                    """.format(
            self.table_name, seperator.join(cols), seperator.join(str_format)
        )

        try:
            response_body = {}
            with (
                await self.db.pool.cursor(
                    cursor_factory=psycopg2.extras.DictCursor
                )
            ) as cur:

                await cur.execute(insert_sql, tuple(values))
                records = await cur.fetchall()
                record = records[0]
                filtered_record = {}
                for key, value in record.items():
                    if key in self.keys:
                        filtered_record[key] = value
                response_body = self._row_type(**filtered_record).serialize()
                # todo make sure connection is closed even with error
                cur.close()
            return DBResponse(response_code=200, body=response_body)
        except (Exception, psycopg2.DatabaseError) as error:
            self.db.logger.exception("Exception occured")
            return aiopg_exception_handling(error)

    async def update_row(self, filter_dict={}, update_dict={}):
        # generate where clause
        filters = []
        for col_name, col_val in filter_dict.items():
            v = str(col_val).strip("'")
            if not v.isnumeric():
                v = "'" + v + "'"
            filters.append(col_name + "=" + str(v))

        seperator = " and "
        where_clause = ""
        if bool(filter_dict):
            where_clause = seperator.join(filters)

        sets = []
        for col_name, col_val in update_dict.items():
            sets.append(col_name + " = " + str(col_val))

        set_seperator = ", "
        set_clause = ""
        if bool(filter_dict):
            set_clause = set_seperator.join(sets)
        update_sql = """
                UPDATE {0} SET {1} WHERE {2};
        """.format(self.table_name, set_clause, where_clause)
        try:
            with (
                await self.db.pool.cursor(
                    cursor_factory=psycopg2.extras.DictCursor
                )
            ) as cur:
                await cur.execute(update_sql)
                if cur.rowcount < 1:
                    return DBResponse(response_code=404,
                                      body={"msg": "could not find row"})
                if cur.rowcount > 1:
                    return DBResponse(response_code=500,
                                      body={"msg": "duplicate rows"})
                body = {"rowcount": cur.rowcount}
                # todo make sure connection is closed even with error
                cur.close()
                return DBResponse(response_code=200, body=body)
        except (Exception, psycopg2.DatabaseError) as error:
            self.db.logger.exception("Exception occured")
            return aiopg_exception_handling(error)


class PostgresUtils(object):
    @staticmethod
    async def create_if_missing(db: _AsyncPostgresDB, table_name, command):
        with (await db.pool.cursor()) as cur:
            try:
                await cur.execute(
                    "select * from information_schema.tables where table_name=%s",
                    (table_name,),
                )
                table_exist = bool(cur.rowcount)
                if not table_exist:
                    await cur.execute(command)
            finally:
                cur.close()
    # todo add method to check schema version

    @staticmethod
    async def function_cleanup(db: _AsyncPostgresDB):
        name_prefix = "notify_ui"
        _command = """
        DO $$DECLARE r RECORD;
        BEGIN
            FOR r IN SELECT routine_schema, routine_name FROM information_schema.routines
                    WHERE routine_name LIKE '{prefix}%'
            LOOP
                EXECUTE 'DROP FUNCTION ' || quote_ident(r.routine_schema) || '.' || quote_ident(r.routine_name) || '() CASCADE';
            END LOOP;
        END$$;
        """.format(
            prefix=name_prefix
        )

        with (await db.pool.cursor()) as cur:
            await cur.execute(_command)
            cur.close()

    @staticmethod
    async def trigger_notify(db: _AsyncPostgresDB, table_name, keys: List[str] = None, schema="public"):
        if not keys:
            pass

        name_prefix = "notify_ui"
        operations = ["INSERT", "UPDATE", "DELETE"]
        _commands = ["""
        CREATE OR REPLACE FUNCTION {schema}.{prefix}_{table}() RETURNS trigger
            LANGUAGE plpgsql
            AS $$
        DECLARE
            rec RECORD;
            BEGIN

            CASE TG_OP
            WHEN 'INSERT', 'UPDATE' THEN
                rec := NEW;
            WHEN 'DELETE' THEN
                rec := OLD;
            ELSE
                RAISE EXCEPTION 'Unknown TG_OP: "%"', TG_OP;
            END CASE;

            PERFORM pg_notify('notify', json_build_object(
                            'table',     TG_TABLE_NAME,
                            'schema',    TG_TABLE_SCHEMA,
                            'operation', TG_OP,
                            'data',      json_build_object({keys})
                    )::text);
            RETURN rec;
            END;
        $$;
        """.format(
            schema=schema,
            prefix=name_prefix,
            table=table_name,
            keys=", ".join(map(lambda k: "'{0}', rec.{0}".format(k), keys)),
            events=" OR ".join(operations)
        )]
        _commands += ["DROP TRIGGER IF EXISTS {prefix}_{table} ON {schema}.{table};".format(
            schema=schema,
            prefix=name_prefix,
            table=table_name
        )]

        _commands += ["""
            CREATE TRIGGER {prefix}_{table} AFTER {events} ON {schema}.{table}
                FOR EACH ROW EXECUTE PROCEDURE {schema}.{prefix}_{table}();
            """.format(
            schema=schema,
            prefix=name_prefix,
            table=table_name,
            events=" OR ".join(operations)
        )]

        with (await db.pool.cursor()) as cur:
            for _command in _commands:
                await cur.execute(_command)
            cur.close()


class AsyncFlowTablePostgres(AsyncPostgresTable):
    flow_dict = {}
    table_name = "flows_v3"
    keys = ["flow_id", "user_name", "ts_epoch", "tags", "system_tags"]
    primary_keys = ["flow_id"]
    trigger_keys = primary_keys
    select_columns = keys
    join_columns = []
    _command = """
    CREATE TABLE {0} (
        flow_id VARCHAR(255) PRIMARY KEY,
        user_name VARCHAR(255),
        ts_epoch BIGINT NOT NULL,
        tags JSONB,
        system_tags JSONB
    )
    """.format(
        table_name
    )
    _row_type = FlowRow

    async def add_flow(self, flow: FlowRow):
        dict = {
            "flow_id": flow.flow_id,
            "user_name": flow.user_name,
            "tags": json.dumps(flow.tags),
            "system_tags": json.dumps(flow.system_tags),
        }
        return await self.create_record(dict)

    async def get_flow(self, flow_id: str):
        filter_dict = {"flow_id": flow_id}
        return await self.get_records(filter_dict=filter_dict, fetch_single=True)

    async def get_all_flows(self):
        return await self.get_records()


class AsyncRunTablePostgres(AsyncPostgresTable):
    run_dict = {}
    run_by_flow_dict = {}
    _current_count = 0
    _row_type = RunRow
    table_name = "runs_v3"
    keys = ["flow_id", "run_number", "run_id",
            "user_name", "ts_epoch", "last_heartbeat_ts", "tags", "system_tags"]
    primary_keys = ["flow_id", "run_number"]
    trigger_keys = primary_keys
    joins = [
        """
        LEFT JOIN (
            SELECT
                artifacts.flow_id, artifacts.run_number, artifacts.step_name,
                artifacts.task_id, artifacts.attempt_id, artifacts.ts_epoch,
                attempt_ok.value::boolean as attempt_ok
            FROM {artifact_table} as artifacts
            LEFT JOIN {metadata_table} as attempt_ok ON (
                artifacts.flow_id = attempt_ok.flow_id AND
                artifacts.run_number = attempt_ok.run_number AND
                artifacts.task_id = attempt_ok.task_id AND
                artifacts.step_name = attempt_ok.step_name AND
                attempt_ok.field_name = 'attempt_ok' AND
                attempt_ok.tags ? CONCAT('attempt_id:', artifacts.attempt_id)
            )
            WHERE artifacts.name = '_task_ok' AND artifacts.step_name = 'end'
        ) AS artifacts ON (
            {table_name}.flow_id = artifacts.flow_id AND
            {table_name}.run_number = artifacts.run_number
        )
        """.format(
            table_name=table_name,
            metadata_table="metadata_v3",
            artifact_table="artifact_v3"
        ),
    ]
    # User should be considered NULL when 'user:*' tag is missing
    # This is usually the case with AWS Step Functions
    select_columns = ["runs_v3.{0} AS {0}".format(k) for k in keys] \
        + ["""
            (CASE
                WHEN system_tags ? CONCAT('user:', user_name)
                THEN user_name
                ELSE NULL
            END) AS user"""]
    join_columns = [
        """
        (CASE
            WHEN artifacts.ts_epoch IS NOT NULL
            THEN artifacts.ts_epoch
            WHEN {table_name}.last_heartbeat_ts IS NOT NULL
            AND @(extract(epoch from now())-{table_name}.last_heartbeat_ts)>{heartbeat_threshold}
            THEN {table_name}.last_heartbeat_ts*1000
            WHEN {table_name}.last_heartbeat_ts IS NULL
            AND @(extract(epoch from now())*1000-{table_name}.ts_epoch)>{cutoff}
            THEN {table_name}.ts_epoch + {cutoff}
            ELSE NULL
        END) AS finished_at
        """.format(
            table_name=table_name,
            heartbeat_threshold=HEARTBEAT_THRESHOLD,
            cutoff=OLD_RUN_FAILURE_CUTOFF_TIME
        ),
        """
        (CASE
            WHEN artifacts.attempt_ok IS TRUE
            THEN 'completed'
            WHEN artifacts.attempt_ok IS FALSE
            THEN 'failed'
            WHEN artifacts.ts_epoch IS NOT NULL
            THEN 'completed'
            WHEN {table_name}.last_heartbeat_ts IS NOT NULL
            AND @(extract(epoch from now())-{table_name}.last_heartbeat_ts)>{heartbeat_threshold}
            THEN 'failed'
            WHEN {table_name}.last_heartbeat_ts IS NULL
            AND @(extract(epoch from now())*1000-{table_name}.ts_epoch)>{cutoff}
            THEN 'failed'
            ELSE 'running'
        END) AS status
        """.format(
            table_name=table_name,
            heartbeat_threshold=HEARTBEAT_THRESHOLD,
            cutoff=OLD_RUN_FAILURE_CUTOFF_TIME
        ),
        """
        (CASE
            WHEN artifacts.ts_epoch IS NULL AND {table_name}.last_heartbeat_ts IS NOT NULL
            THEN {table_name}.last_heartbeat_ts*1000-{table_name}.ts_epoch
            WHEN artifacts.ts_epoch IS NOT NULL
            THEN artifacts.ts_epoch - {table_name}.ts_epoch
            ELSE NULL
        END) AS duration
        """.format(table_name=table_name)
    ]
    flow_table_name = AsyncFlowTablePostgres.table_name
    _command = """
    CREATE TABLE {0} (
        flow_id VARCHAR(255) NOT NULL,
        run_number SERIAL NOT NULL,
        run_id VARCHAR(255),
        user_name VARCHAR(255),
        ts_epoch BIGINT NOT NULL,
        tags JSONB,
        system_tags JSONB,
        last_heartbeat_ts BIGINT,
        PRIMARY KEY(flow_id, run_number),
        FOREIGN KEY(flow_id) REFERENCES {1} (flow_id),
        UNIQUE (flow_id, run_id)
    )
    """.format(
        table_name, flow_table_name
    )

    async def add_run(self, run: RunRow):
        dict = {
            "flow_id": run.flow_id,
            "user_name": run.user_name,
            "tags": json.dumps(run.tags),
            "system_tags": json.dumps(run.system_tags),
            "run_id": run.run_id,
        }
        return await self.create_record(dict)

    async def get_run(self, flow_id: str, run_id: str, expanded: bool = False):
        key, value = translate_run_key(run_id)
        filter_dict = {"flow_id": flow_id, key: str(value)}
        return await self.get_records(filter_dict=filter_dict,
                                      fetch_single=True, expanded=expanded)

    async def get_all_runs(self, flow_id: str):
        filter_dict = {"flow_id": flow_id}
        return await self.get_records(filter_dict=filter_dict)

    async def update_heartbeat(self, flow_id: str, run_id: str):
        run_key, run_value = translate_run_key(run_id)
        filter_dict = {"flow_id": flow_id,
                       run_key: str(run_value)}
        set_dict = {
            "last_heartbeat_ts": int(datetime.datetime.utcnow().timestamp())
        }
        result = await self.update_row(filter_dict=filter_dict,
                                       update_dict=set_dict)
        body = {"wait_time_in_seconds": WAIT_TIME}

        return DBResponse(response_code=result.response_code,
                          body=json.dumps(body))


class AsyncStepTablePostgres(AsyncPostgresTable):
    step_dict = {}
    run_to_step_dict = {}
    _row_type = StepRow
    table_name = "steps_v3"
    keys = ["flow_id", "run_number", "run_id", "step_name",
            "user_name", "ts_epoch", "tags", "system_tags"]
    primary_keys = ["flow_id", "run_number", "step_name"]
    trigger_keys = primary_keys
    select_columns = keys
    run_table_name = AsyncRunTablePostgres.table_name
    _command = """
    CREATE TABLE {0} (
        flow_id VARCHAR(255) NOT NULL,
        run_number BIGINT NOT NULL,
        run_id VARCHAR(255),
        step_name VARCHAR(255) NOT NULL,
        user_name VARCHAR(255),
        ts_epoch BIGINT NOT NULL,
        tags JSONB,
        system_tags JSONB,
        PRIMARY KEY(flow_id, run_number, step_name),
        FOREIGN KEY(flow_id, run_number) REFERENCES {1} (flow_id, run_number),
        UNIQUE(flow_id, run_id, step_name)
    )
    """.format(
        table_name, run_table_name
    )

    async def add_step(self, step_object: StepRow):
        dict = {
            "flow_id": step_object.flow_id,
            "run_number": str(step_object.run_number),
            "run_id": step_object.run_id,
            "step_name": step_object.step_name,
            "user_name": step_object.user_name,
            "tags": json.dumps(step_object.tags),
            "system_tags": json.dumps(step_object.system_tags),
        }
        return await self.create_record(dict)

    async def get_steps(self, flow_id: str, run_id: str):
        run_id_key, run_id_value = translate_run_key(run_id)
        filter_dict = {"flow_id": flow_id,
                       run_id_key: run_id_value}
        return await self.get_records(filter_dict=filter_dict)

    async def get_step(self, flow_id: str, run_id: str, step_name: str):
        run_id_key, run_id_value = translate_run_key(run_id)
        filter_dict = {
            "flow_id": flow_id,
            run_id_key: run_id_value,
            "step_name": step_name,
        }
        return await self.get_records(filter_dict=filter_dict, fetch_single=True)


class AsyncTaskTablePostgres(AsyncPostgresTable):
    task_dict = {}
    step_to_task_dict = {}
    _current_count = 0
    _row_type = TaskRow
    table_name = "tasks_v3"
    keys = ["flow_id", "run_number", "run_id", "step_name", "task_id",
            "task_name", "user_name", "ts_epoch", "last_heartbeat_ts", "tags", "system_tags"]
    primary_keys = ["flow_id", "run_number", "step_name", "task_id"]
    trigger_keys = primary_keys
    # NOTE: There is a lot of unfortunate backwards compatibility support in the following join, due to
    # the older metadata service not recording separate metadata for task attempts. This is why
    # we must construct the attempts through a union on available data between the metadata
    # and artifact tables.
    joins = [
        """
        LEFT JOIN (
            SELECT
<<<<<<< HEAD
                attempt_meta.flow_id, attempt_meta.run_number, attempt_meta.step_name,
                attempt_meta.task_id, attempt_meta.attempt_id,
                task_ok.ts_epoch, task_ok.location,
                start.ts_epoch as started_at,
                COALESCE(attempt_ok.ts_epoch, done.ts_epoch, task_ok.ts_epoch, start.ts_epoch) as finished_at,
=======
                task_ok.flow_id, task_ok.run_number, task_ok.step_name,
                task_ok.task_id, task_ok.attempt_id, task_ok.ts_epoch,
                task_ok.location,
                attempt.ts_epoch as started_at,
                COALESCE(attempt_ok.ts_epoch, done.ts_epoch, task_ok.ts_epoch, attempt.ts_epoch) as finished_at,
>>>>>>> 0cfb20b7
                attempt_ok.value::boolean as attempt_ok,
                foreach_stack.location as foreach_stack,
                COALESCE(latest_attempt.latest_attempt_id, 0) as latest_attempt_id
            FROM (
                SELECT a.flow_id, a.run_number, a.step_name, a.task_id, a.attempt_id as attempt_id
                FROM {artifact_table} AS a
                WHERE a.name = '_task_ok'
                UNION
                SELECT m.flow_id, m.run_number, m.step_name, m.task_id, m.value::int as attempt_id
                FROM {metadata_table} AS m
                WHERE m.field_name = 'attempt'
            ) as attempt_meta
            LEFT JOIN {metadata_table} as start ON (
                attempt_meta.flow_id = start.flow_id AND
                attempt_meta.run_number = start.run_number AND
                attempt_meta.step_name = start.step_name AND
                attempt_meta.task_id = start.task_id AND
                start.field_name = 'attempt' AND
                attempt_meta.attempt_id = start.value::int
            )
            LEFT JOIN {metadata_table} as done ON (
                attempt_meta.flow_id = done.flow_id AND
                attempt_meta.run_number = done.run_number AND
                attempt_meta.step_name = done.step_name AND
                attempt_meta.task_id = done.task_id AND
                done.field_name = 'attempt-done' AND
                attempt_meta.attempt_id = done.value::int
            )
            LEFT JOIN {metadata_table} as attempt_ok ON (
                attempt_meta.flow_id = attempt_ok.flow_id AND
                attempt_meta.run_number = attempt_ok.run_number AND
                attempt_meta.step_name = attempt_ok.step_name AND
                attempt_meta.task_id = attempt_ok.task_id AND
                attempt_ok.field_name = 'attempt_ok' AND
                attempt_ok.tags ? CONCAT('attempt_id:', attempt_meta.attempt_id)
            )
            LEFT JOIN {artifact_table} as foreach_stack ON (
                attempt_meta.flow_id = foreach_stack.flow_id AND
                attempt_meta.run_number = foreach_stack.run_number AND
                attempt_meta.step_name = foreach_stack.step_name AND
                attempt_meta.task_id = foreach_stack.task_id AND
                foreach_stack.name = '_foreach_stack' AND
                attempt_meta.attempt_id = foreach_stack.attempt_id
            )
            LEFT JOIN {artifact_table} as task_ok ON (
                attempt_meta.flow_id = task_ok.flow_id AND
                attempt_meta.run_number = task_ok.run_number AND
                attempt_meta.step_name = task_ok.step_name AND
                attempt_meta.task_id = task_ok.task_id AND
                task_ok.name = '_task_ok' AND
                attempt_meta.attempt_id = task_ok.attempt_id
            )
            LEFT JOIN (
                SELECT m.flow_id, m.run_number, m.step_name, m.task_id, MAX(value::int) as latest_attempt_id
                FROM {metadata_table} as m
                WHERE m.field_name = 'attempt'
                GROUP BY (flow_id, run_number, step_name, task_id)
            ) as latest_attempt ON (
                attempt_meta.flow_id = latest_attempt.flow_id AND
                attempt_meta.run_number = latest_attempt.run_number AND
                attempt_meta.step_name = latest_attempt.step_name AND
                attempt_meta.task_id = latest_attempt.task_id
            )
        ) AS attempt ON (
            {table_name}.flow_id = attempt.flow_id AND
            {table_name}.run_number = attempt.run_number AND
            {table_name}.step_name = attempt.step_name AND
            {table_name}.task_id = attempt.task_id
        )
        """.format(
            table_name=table_name,
            metadata_table="metadata_v3",
            artifact_table="artifact_v3"
        ),
    ]
    select_columns = ["tasks_v3.{0} AS {0}".format(k) for k in keys]
    join_columns = [
        "attempt.started_at as started_at",
        "attempt.finished_at as finished_at",
        "attempt.attempt_ok as attempt_ok",
        # If 'attempt_ok' is present, we can leave task_ok NULL since
        #   that is used to fetch the artifact value from remote location.
        # This process is performed at TaskRefiner (data_refiner.py)
        """
        (CASE
            WHEN attempt_ok IS NOT NULL
            THEN NULL
            ELSE attempt.location
        END) as task_ok
        """,
        """
        (CASE
            WHEN attempt_ok IS TRUE
            THEN 'completed'
            WHEN attempt_ok IS FALSE
            THEN 'failed'
            WHEN finished_at IS NOT NULL
                AND attempt_ok IS NULL
            THEN 'unknown'
            WHEN attempt.finished_at IS NOT NULL
            THEN 'completed'
            WHEN attempt.finished_at IS NULL
                AND {table_name}.last_heartbeat_ts IS NOT NULL
                AND @(extract(epoch from now())-{table_name}.last_heartbeat_ts)>{heartbeat_threshold}
            THEN 'failed'
            WHEN attempt.attempt_id < attempt.latest_attempt_id
            THEN 'failed'
            ELSE 'running'
        END) AS status
        """.format(
            table_name=table_name,
            heartbeat_threshold=HEARTBEAT_THRESHOLD
        ),
        """
        (CASE
            WHEN attempt.finished_at IS NULL AND {table_name}.last_heartbeat_ts IS NOT NULL
            THEN {table_name}.last_heartbeat_ts*1000-COALESCE(attempt.started_at, {table_name}.ts_epoch)
            WHEN attempt.finished_at IS NOT NULL
            THEN attempt.finished_at - COALESCE(attempt.started_at, {table_name}.ts_epoch)
            ELSE NULL
        END) AS duration
        """.format(
            table_name=table_name
        ),
        "COALESCE(attempt.attempt_id, 0) AS attempt_id",
        "attempt.foreach_stack as foreach_stack"
    ]
    step_table_name = AsyncStepTablePostgres.table_name
    _command = """
    CREATE TABLE {0} (
        flow_id VARCHAR(255) NOT NULL,
        run_number BIGINT NOT NULL,
        run_id VARCHAR(255),
        step_name VARCHAR(255) NOT NULL,
        task_id BIGSERIAL PRIMARY KEY,
        task_name VARCHAR(255),
        user_name VARCHAR(255),
        ts_epoch BIGINT NOT NULL,
        tags JSONB,
        system_tags JSONB,
        last_heartbeat_ts BIGINT,
        FOREIGN KEY(flow_id, run_number, step_name) REFERENCES {1} (flow_id, run_number, step_name),
        UNIQUE (flow_id, run_number, step_name, task_name)
    )
    """.format(
        table_name, step_table_name
    )

    async def add_task(self, task: TaskRow):
        # todo backfill run_number if missing?
        dict = {
            "flow_id": task.flow_id,
            "run_number": str(task.run_number),
            "run_id": task.run_id,
            "step_name": task.step_name,
            "task_name": task.task_name,
            "user_name": task.user_name,
            "tags": json.dumps(task.tags),
            "system_tags": json.dumps(task.system_tags),
        }
        return await self.create_record(dict)

    async def get_tasks(self, flow_id: str, run_id: str, step_name: str):
        run_id_key, run_id_value = translate_run_key(run_id)
        filter_dict = {
            "flow_id": flow_id,
            run_id_key: run_id_value,
            "step_name": step_name,
        }
        return await self.get_records(filter_dict=filter_dict)

    async def get_task(self, flow_id: str, run_id: str, step_name: str,
                       task_id: str, expanded: bool = False):
        run_id_key, run_id_value = translate_run_key(run_id)
        task_id_key, task_id_value = translate_task_key(task_id)
        filter_dict = {
            "flow_id": flow_id,
            run_id_key: run_id_value,
            "step_name": step_name,
            task_id_key: task_id_value,
        }
        return await self.get_records(filter_dict=filter_dict,
                                      fetch_single=True, expanded=expanded)

    async def update_heartbeat(self, flow_id: str, run_id: str, step_name: str,
                               task_id: str):
        run_key, run_value = translate_run_key(run_id)
        task_key, task_value = translate_task_key(task_id)
        filter_dict = {"flow_id": flow_id,
                       run_key: str(run_value),
                       "step_name": step_name,
                       task_key: str(task_value)}
        set_dict = {
            "last_heartbeat_ts": int(datetime.datetime.utcnow().timestamp())
        }
        result = await self.update_row(filter_dict=filter_dict,
                                       update_dict=set_dict)

        body = {"wait_time_in_seconds": WAIT_TIME}

        return DBResponse(response_code=result.response_code,
                          body=json.dumps(body))


class AsyncMetadataTablePostgres(AsyncPostgresTable):
    metadata_dict = {}
    run_to_metadata_dict = {}
    _current_count = 0
    _row_type = MetadataRow
    table_name = "metadata_v3"
    task_table_name = AsyncTaskTablePostgres.table_name
    keys = ["flow_id", "run_number", "run_id", "step_name", "task_id", "task_name", "id",
            "field_name", "value", "type", "user_name", "ts_epoch", "tags", "system_tags"]
    primary_keys = ["flow_id", "run_number",
                    "step_name", "task_id", "field_name"]
    trigger_keys = ["flow_id", "run_number",
                    "step_name", "task_id", "field_name", "value"]
    select_columns = keys
    _command = """
    CREATE TABLE {0} (
        flow_id VARCHAR(255),
        run_number BIGINT NOT NULL,
        run_id VARCHAR(255),
        step_name VARCHAR(255) NOT NULL,
        task_name VARCHAR(255),
        task_id BIGINT NOT NULL,
        id BIGSERIAL NOT NULL,
        field_name VARCHAR(255) NOT NULL,
        value TEXT NOT NULL,
        type VARCHAR(255) NOT NULL,
        user_name VARCHAR(255),
        ts_epoch BIGINT NOT NULL,
        tags JSONB,
        system_tags JSONB,
        PRIMARY KEY(id, flow_id, run_number, step_name, task_id, field_name)
    )
    """.format(
        table_name, task_table_name
    )

    async def add_metadata(
        self,
        flow_id,
        run_number,
        run_id,
        step_name,
        task_id,
        task_name,
        field_name,
        value,
        type,
        user_name,
        tags,
        system_tags,
    ):
        dict = {
            "flow_id": flow_id,
            "run_number": str(run_number),
            "run_id": run_id,
            "step_name": step_name,
            "task_id": str(task_id),
            "task_name": task_name,
            "field_name": field_name,
            "value": value,
            "type": type,
            "user_name": user_name,
            "tags": json.dumps(tags),
            "system_tags": json.dumps(system_tags),
        }
        return await self.create_record(dict)

    async def get_metadata_in_runs(self, flow_id: str, run_id: str):
        run_id_key, run_id_value = translate_run_key(run_id)
        filter_dict = {"flow_id": flow_id,
                       run_id_key: run_id_value}
        return await self.get_records(filter_dict=filter_dict)

    async def get_metadata(
        self, flow_id: str, run_id: int, step_name: str, task_id: str
    ):
        run_id_key, run_id_value = translate_run_key(run_id)
        task_id_key, task_id_value = translate_task_key(task_id)
        filter_dict = {
            "flow_id": flow_id,
            run_id_key: run_id_value,
            "step_name": step_name,
            task_id_key: task_id_value,
        }
        return await self.get_records(filter_dict=filter_dict)


class AsyncArtifactTablePostgres(AsyncPostgresTable):
    artifact_dict = {}
    run_to_artifact_dict = {}
    step_to_artifact_dict = {}
    task_to_artifact_dict = {}
    current_count = 0
    _row_type = ArtifactRow
    table_name = "artifact_v3"
    task_table_name = AsyncTaskTablePostgres.table_name
    ordering = ["attempt_id DESC"]
    keys = ["flow_id", "run_number", "run_id", "step_name", "task_id", "task_name", "name", "location",
            "ds_type", "sha", "type", "content_type", "user_name", "attempt_id", "ts_epoch", "tags", "system_tags"]
    primary_keys = ["flow_id", "run_number",
                    "step_name", "task_id", "attempt_id", "name"]
    trigger_keys = primary_keys
    select_columns = keys
    _command = """
    CREATE TABLE {0} (
        flow_id VARCHAR(255) NOT NULL,
        run_number BIGINT NOT NULL,
        run_id VARCHAR(255),
        step_name VARCHAR(255) NOT NULL,
        task_id BIGINT NOT NULL,
        task_name VARCHAR(255),
        name VARCHAR(255) NOT NULL,
        location VARCHAR(255) NOT NULL,
        ds_type VARCHAR(255) NOT NULL,
        sha VARCHAR(255),
        type VARCHAR(255),
        content_type VARCHAR(255),
        user_name VARCHAR(255),
        attempt_id SMALLINT NOT NULL,
        ts_epoch BIGINT NOT NULL,
        tags JSONB,
        system_tags JSONB,
        PRIMARY KEY(flow_id, run_number, step_name, task_id, attempt_id, name)
    )
    """.format(
        table_name, task_table_name
    )

    async def add_artifact(
        self,
        flow_id,
        run_number,
        run_id,
        step_name,
        task_id,
        task_name,
        name,
        location,
        ds_type,
        sha,
        type,
        content_type,
        user_name,
        attempt_id,
        tags,
        system_tags,
    ):
        dict = {
            "flow_id": flow_id,
            "run_number": str(run_number),
            "run_id": run_id,
            "step_name": step_name,
            "task_id": str(task_id),
            "task_name": task_name,
            "name": name,
            "location": location,
            "ds_type": ds_type,
            "sha": sha,
            "type": type,
            "content_type": content_type,
            "user_name": user_name,
            "attempt_id": str(attempt_id),
            "tags": json.dumps(tags),
            "system_tags": json.dumps(system_tags),
        }
        return await self.create_record(dict)

    async def get_artifacts_in_runs(self, flow_id: str, run_id: int):
        run_id_key, run_id_value = translate_run_key(run_id)
        filter_dict = {
            "flow_id": flow_id,
            run_id_key: run_id_value,
        }
        return await self.get_records(filter_dict=filter_dict,
                                      ordering=self.ordering)

    async def get_artifact_in_steps(self, flow_id: str, run_id: int, step_name: str):
        run_id_key, run_id_value = translate_run_key(run_id)
        filter_dict = {
            "flow_id": flow_id,
            run_id_key: run_id_value,
            "step_name": step_name,
        }
        return await self.get_records(filter_dict=filter_dict,
                                      ordering=self.ordering)

    async def get_artifact_in_task(
        self, flow_id: str, run_id: int, step_name: str, task_id: int
    ):
        run_id_key, run_id_value = translate_run_key(run_id)
        task_id_key, task_id_value = translate_task_key(task_id)
        filter_dict = {
            "flow_id": flow_id,
            run_id_key: run_id_value,
            "step_name": step_name,
            task_id_key: task_id_value,
        }
        return await self.get_records(filter_dict=filter_dict,
                                      ordering=self.ordering)

    async def get_artifact(
        self, flow_id: str, run_id: int, step_name: str, task_id: int, name: str
    ):
        run_id_key, run_id_value = translate_run_key(run_id)
        task_id_key, task_id_value = translate_task_key(task_id)
        filter_dict = {
            "flow_id": flow_id,
            run_id_key: run_id_value,
            "step_name": step_name,
            task_id_key: task_id_value,
            '"name"': name,
        }
        return await self.get_records(filter_dict=filter_dict,
                                      fetch_single=True, ordering=self.ordering)<|MERGE_RESOLUTION|>--- conflicted
+++ resolved
@@ -836,19 +836,11 @@
         """
         LEFT JOIN (
             SELECT
-<<<<<<< HEAD
                 attempt_meta.flow_id, attempt_meta.run_number, attempt_meta.step_name,
                 attempt_meta.task_id, attempt_meta.attempt_id,
                 task_ok.ts_epoch, task_ok.location,
                 start.ts_epoch as started_at,
                 COALESCE(attempt_ok.ts_epoch, done.ts_epoch, task_ok.ts_epoch, start.ts_epoch) as finished_at,
-=======
-                task_ok.flow_id, task_ok.run_number, task_ok.step_name,
-                task_ok.task_id, task_ok.attempt_id, task_ok.ts_epoch,
-                task_ok.location,
-                attempt.ts_epoch as started_at,
-                COALESCE(attempt_ok.ts_epoch, done.ts_epoch, task_ok.ts_epoch, attempt.ts_epoch) as finished_at,
->>>>>>> 0cfb20b7
                 attempt_ok.value::boolean as attempt_ok,
                 foreach_stack.location as foreach_stack,
                 COALESCE(latest_attempt.latest_attempt_id, 0) as latest_attempt_id

--- conflicted
+++ resolved
@@ -37,12 +37,8 @@
         ) as latest_artifact ON true
         """.format(
             table_name=table_name,
-<<<<<<< HEAD
-            artifact_table="artifact_v3"
-=======
             metadata_table=metadata_table,
             artifact_table=artifact_table
->>>>>>> 1605a234
         ),
         """
         LEFT JOIN LATERAL (

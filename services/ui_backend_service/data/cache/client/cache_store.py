import math
import os
import time
import shutil
import hashlib
import tempfile

from collections import OrderedDict

TIMESTAMP_FOR_DELETABLE = 1
TIMESTAMP_FOR_DISPOSABLE = 10
GC_MARKER_QUARANTINE = 60


class CacheFullException(Exception):
    pass


def makedirs(path):
    # This is for python2 compatibility.
    # Python3 has os.makedirs(exist_ok=True).
    try:
        os.makedirs(path)
    except OSError as x:
        if x.errno == 17:
            return
        else:
            raise


def key_filename(key):
    return hashlib.sha1(key.encode("utf-8")).hexdigest()


def object_path(root, key):
    hsh = key_filename(key)
    prefix = hsh[:2]
    return os.path.join(root, prefix, hsh)


def stream_path(root, key):
    return object_path(root, key) + ".stream"


def is_safely_readable(path):
    try:
        tstamp = os.stat(path).st_mtime
        return tstamp != TIMESTAMP_FOR_DELETABLE
    except:
        return False


def filesize(path):
    try:
        blk_sz = os.statvfs(path).f_bsize
        sz = os.stat(path).st_size
        if sz == 0:
            return blk_sz
        return blk_sz * math.ceil(sz / blk_sz)
    except Exception:
        return None


class CacheStore(object):
    def __init__(self, root, max_size, echo, fill_factor=0.8):
        self.root = os.path.abspath(root)
        self.tmproot = self._init_temp(self.root)
        self.echo = echo
        self.active_streams = {}

        # GC state
        self.objects_queue = OrderedDict()
        self.disposables_queue = OrderedDict()
        self.gc_queue = OrderedDict()

        self.total_size = 0
        self.max_size = max_size
        self.gc_watermark = max_size * fill_factor

        self._init_gc(self.root)

    def object_path(self, key):
        return object_path(self.root, key)

    def warn(self, ex, msg):
        self.echo("IO ERROR: (%s) %s" % (ex, msg))

    def _init_temp(self, root):
        tmproot = os.path.join(root, "tmp")
        if os.path.exists(tmproot):
            self.safe_fileop(shutil.rmtree, tmproot)
        makedirs(tmproot)
        return tmproot

    def _init_gc(self, root):
        objects = []
        for dirr, _, files in os.walk(root):
            for fname in files:
                path = os.path.join(dirr, fname)
                if os.path.islink(path):
                    self.safe_fileop(os.unlink, path)
                else:
                    stat_res = self.safe_fileop(os.stat, path)
                    sz = filesize(path)
                    if stat_res and sz is not None:
                        _, info = stat_res
                        if info.st_mtime == TIMESTAMP_FOR_DELETABLE:
                            # If we can't unlink it, we add it to the gc_queue
                            # to try at least another time
                            if not self.safe_fileop(os.unlink, path):
                                self.gc_queue[path] = (time.time(), sz)
                        elif info.st_mtime == TIMESTAMP_FOR_DISPOSABLE:
                            self.disposables_queue[path] = sz
                        else:
                            objects.append((info.st_mtime, (path, sz)))

        self.objects_queue.update(x for _, x in sorted(objects))
        self.total_size = sum(self.disposables_queue.values()) + sum(
            self.objects_queue.values()
        )

        # It is possible that the datastore contains more than gc_watermark
        # bytes. To ensure that we start below the gc_watermark, we run the GC:
        self._gc_objects()
        # the above method may have marked objects for deletion. We assume that
        # no clients are accessing the objects since the server hasn't started
        # yet, so we can safely delete the marked objects without a quarantine:
        self._gc_objects(quarantine=-1)

        self.warn(
            None,
            "Cache initialized with %d permanents objects, "
            "%d disposable objects, totaling %d bytes."
            % (len(self.objects_queue), len(self.disposables_queue), self.total_size)
        )

    def _gc_objects(self, quarantine=GC_MARKER_QUARANTINE):
        def mark_for_deletion(path, size):
            if self.safe_fileop(
                os.utime, path, (TIMESTAMP_FOR_DELETABLE, TIMESTAMP_FOR_DELETABLE)
            ):
                self.gc_queue[path] = (time.time(), size)

        # 1) delete marked objects that are past their quarantine period
        limit = time.time() - quarantine
        for path in list(self.gc_queue):
            tstamp, size = self.gc_queue[path]
            if tstamp < limit:
                if self.safe_fileop(os.unlink, path):
                    del self.gc_queue[path]
                    self.total_size -= size
                else:
                    self.echo(
                        "Could not remove file at '%s' -- removing from GC" % path
                    )
                    # We still remove to prevent the garbage collector from
                    # being stuck a few lines below.
                    del self.gc_queue[path]
            else:
                break

        # if there are still objects marked for deletion, we can just wait
        # for them to age past quarantine. Without this check, we could GC
        # objects too eagerly during the quarantine period.
        if not self.gc_queue:

            # 2) if we are still using too much space, mark disposable
            # objects for deletion
            unmarked_size = self.total_size
            while self.disposables_queue and unmarked_size > self.gc_watermark:
                path, size = self.disposables_queue.popitem(last=False)
                mark_for_deletion(path, size)
                unmarked_size -= size

            # 3) after we have exhausted all disposables, we need to start
            # marking non-disposable objects for deletion, starting from the
            # oldest.
            while self.objects_queue and unmarked_size > self.gc_watermark:
                path, size = self.objects_queue.popitem(last=False)
                mark_for_deletion(path, size)
                unmarked_size -= size

    def ensure_path(self, path):
        "Ensures that the directory for a given path exists, creating it if missing."
        dirr = os.path.dirname(path)
        self.ensure_dir(dirr)

    def ensure_dir(self, dirr):
        "Ensures that a directory exists, creating it if missing."
        if not os.path.isdir(dirr):
            try:
                makedirs(dirr)
            except Exception as ex:
                self.warn(ex, "Could not create dir: %s" % dirr)

    def open_tempdir(self, token, action_name, stream_key):
        self._gc_objects()
        if self.total_size > self.max_size:
            self.warn(
                None,
                "Cache soft limit reached! Used %d bytes, max %s bytes"
                % (self.total_size, self.max_size),
            )

        try:
<<<<<<< HEAD
            self.ensure_dir(self.tmproot)
            tmp = tempfile.mkdtemp(prefix='cache_action_%s.' % token,
                                   dir=self.tmproot)
=======
            tmp = tempfile.mkdtemp(prefix="cache_action_%s." % token, dir=self.tmproot)
>>>>>>> 707c5341
        except Exception as ex:
            msg = "Could not create a temp directory for request %s" % token
            self.warn(ex, msg)
        else:
            if stream_key:
                src = stream_path(self.root, stream_key)
                dst = os.path.join(tmp, key_filename(stream_key))
                # make sure that the new symlink points at a valid (empty!)
                # file by creating a dummy destination file
                self.ensure_path(src)
                open_res = self.safe_fileop(open, dst, "w")
                if open_res:
                    _, f = open_res
                    f.close()
                    try:
                        os.symlink(dst, src)
                    except OSError as ex:
                        # two actions may be streaming the same object
                        # simultaneously. We don't consider an existing
                        # symlink (errno 17) to be an error.
                        if ex.errno != 17:
                            err = "Could not create a symlink %s->%s" % (src, dst)
                            self.warn(ex, err)
                    except Exception as ex:
                        self.warn(ex, "Unknown error")
                    else:
                        self.active_streams[tmp] = src
                    return tmp

    def safe_fileop(self, fun, *args, **kwargs):
        try:
            return True, fun(*args, **kwargs)
        except Exception as ex:
            self.warn(ex, "File operation %s(%s) failed" % (fun.__name__, args))
            return False

    def close_tempdir(self, tempdir):
        stream = self.active_streams.pop(tempdir, None)
        if stream:
            self.safe_fileop(os.unlink, stream)
        self.safe_fileop(shutil.rmtree, tempdir)

    def commit(self, tempdir, keys, stream_key, disposable_keys):
        def _insert(queue, key, value):
            # we want to update the object's location in the
            # OrderedDict, so we will need to delete any possible
            # previous entry first
            queue.pop(key, None)
            queue[key] = value
            # If we are inserting something in disposables_queue or objects_queue,
            # we make sure it is no longer in the gc_queue. This can happen if, for
            # example, an object is marked as deletable, is therefore not "readable"
            # and is therefore re-created.
            if key in self.gc_queue:
                del self.gc_queue[key]

        disposables = frozenset(disposable_keys)
        missing = []

        # note that by including stream_key in the commit list we
        # will invalidate the corresponding symlink that points at
        # a file in the temp directory. The dangling symlink will get
        # removed in close_tempdir.
        #
        # The cache client is expected to fall back to the object_path
        # when it detects an invalid symlink.
        for key in keys + ([stream_key] if stream_key else []):
            src = os.path.join(tempdir, key_filename(key))
            if os.path.exists(src):
                dst = object_path(self.root, key)
                self.ensure_path(dst)
                sz = filesize(src)
                if sz is not None and self.safe_fileop(os.rename, src, dst):
                    if key in disposables:
                        # we proceed even if we fail to mark the object as
                        # disposable. It just means that during a possible
                        # restart the object is treated as a non-disposable
                        # object
                        tstamp = TIMESTAMP_FOR_DISPOSABLE
                        self.safe_fileop(os.utime, dst, (tstamp, tstamp))
                        _insert(self.disposables_queue, dst, sz)
                    else:
                        _insert(self.objects_queue, dst, sz)
                    self.total_size += sz
            else:
                missing.append(key)

        self._gc_objects()
        return missing<|MERGE_RESOLUTION|>--- conflicted
+++ resolved
@@ -203,13 +203,9 @@
             )
 
         try:
-<<<<<<< HEAD
             self.ensure_dir(self.tmproot)
             tmp = tempfile.mkdtemp(prefix='cache_action_%s.' % token,
                                    dir=self.tmproot)
-=======
-            tmp = tempfile.mkdtemp(prefix="cache_action_%s." % token, dir=self.tmproot)
->>>>>>> 707c5341
         except Exception as ex:
             msg = "Could not create a temp directory for request %s" % token
             self.warn(ex, msg)

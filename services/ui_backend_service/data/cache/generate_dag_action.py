import hashlib
import json

from .client import CacheAction
from .utils import streamed_errors, DAGParsingFailed, DAGUnsupportedFlowLanguage

from .custom_flowgraph import FlowGraph

from metaflow import Run, Step, DataArtifact, namespace
from metaflow.exception import MetaflowNotFound
namespace(None)  # Always use global namespace by default


class GenerateDag(CacheAction):
    """
    Generates a DAG for a given Run.

    Parameters
    ----------
    flow_id : str
        The flow id that this codepackage belongs to.
        Required for finding the correct class inside the parser logic.
    run_number : str
        Run number to construct rest of the pathspec

    Returns
    --------
    List or None
        example:
        [
        boolean,
        {
            "step_name": {
            'type': string,
            'box_next': boolean,
            'box_ends': string,
            'next': list,
            'doc': string
            },
            ...
        }
        ]
        First field conveys whether dag generation was successful.
        Second field contains the actual DAG.
    """

    @classmethod
    def format_request(cls, flow_id, run_number, invalidate_cache=False):
        msg = {
            'flow_id': flow_id,
            'run_number': run_number
        }
        key_identifier = "{}/{}".format(flow_id, run_number)
        result_key = 'dag:result:%s' % hashlib.sha1((key_identifier).encode('utf-8')).hexdigest()
        stream_key = 'dag:stream:%s' % hashlib.sha1((key_identifier).encode('utf-8')).hexdigest()

        return msg,\
            [result_key],\
            stream_key,\
            [stream_key],\
            invalidate_cache

    @classmethod
    def response(cls, keys_objs):
        '''
        Returns the generated DAG result
        '''
        return [json.loads(val) for key, val in keys_objs.items() if key.startswith('dag:result')][0]

    @classmethod
    def stream_response(cls, it):
        for msg in it:
            yield msg

    @classmethod
    def execute(cls,
                message=None,
                keys=None,
                existing_keys={},
                stream_output=None,
                invalidate_cache=False,
                **kwargs):
        results = {}
        flow_id = message['flow_id']
        run_number = message['run_number']

        result_key = [key for key in keys if key.startswith('dag:result')][0]

        with streamed_errors(stream_output):
            # TODO: Clean up the internal _graph_info accessing.
            # Having to jump through a lot of hoops currently due to internal artifacts
            # not being accessible directly.
            run = Run("{}/{}".format(flow_id, run_number))
<<<<<<< HEAD
            param_step = Step("{}/_parameters".format(run.pathspec))
            try:
                dag = DataArtifact("{}/_graph_info".format(param_step.task.pathspec)).data
            except MetaflowNotFound:
                dag = generate_dag(flow_id, run)

            results[result_key] = json.dumps(dag)
=======
            results[result_key] = json.dumps(generate_dag(run))
>>>>>>> 65e19aef

        return results

# Utilities


<<<<<<< HEAD
def generate_dag(flow_id, run: Run):
=======
def generate_dag(run: Run):
>>>>>>> 65e19aef
    try:
        source = run.code.flowspec
        # Initialize a FlowGraph object
        graph = FlowGraph(source=run.code.flowspec, name=run.parent.id)
        # Build the DAG based on the DAGNodes given by the FlowGraph for the found FlowSpec class.
        steps_info, steps_structure = graph.output_steps()
        graph_info = {
            "steps_info": steps_info,
            "steps_structure": steps_structure,
            "doc": graph.doc
        }

        return graph_info
    except Exception as ex:
        if ex.__class__.__name__ == 'KeyError' and "python" in str(ex):
            raise DAGUnsupportedFlowLanguage(
                'DAG parsing is not supported for the language used in this Flow.'
            ) from None
        else:
            raise DAGParsingFailed(f"DAG Parsing failed: {str(ex)}")<|MERGE_RESOLUTION|>--- conflicted
+++ resolved
@@ -91,30 +91,21 @@
             # Having to jump through a lot of hoops currently due to internal artifacts
             # not being accessible directly.
             run = Run("{}/{}".format(flow_id, run_number))
-<<<<<<< HEAD
             param_step = Step("{}/_parameters".format(run.pathspec))
             try:
                 dag = DataArtifact("{}/_graph_info".format(param_step.task.pathspec)).data
             except MetaflowNotFound:
-                dag = generate_dag(flow_id, run)
+                dag = generate_dag(run)
 
             results[result_key] = json.dumps(dag)
-=======
-            results[result_key] = json.dumps(generate_dag(run))
->>>>>>> 65e19aef
 
         return results
 
 # Utilities
 
 
-<<<<<<< HEAD
-def generate_dag(flow_id, run: Run):
-=======
 def generate_dag(run: Run):
->>>>>>> 65e19aef
     try:
-        source = run.code.flowspec
         # Initialize a FlowGraph object
         graph = FlowGraph(source=run.code.flowspec, name=run.parent.id)
         # Build the DAG based on the DAGNodes given by the FlowGraph for the found FlowSpec class.

--- conflicted
+++ resolved
@@ -12,11 +12,9 @@
 from services.utils import format_baseurl, format_qs, web_response
 from functools import reduce
 from services.utils import logging
-<<<<<<< HEAD
-=======
-
 
 logger = logging.getLogger("Utils")
+
 
 # only look for config.json files in ui_backend_service root
 JSON_CONFIG_ROOT = os.path.normpath(
@@ -42,12 +40,8 @@
 
     return get_json_from_env(env_name) or \
         get_json_from_file(filepath)
->>>>>>> da3949d2
-
-
-logger = logging.getLogger("Utils")
-
-
+
+  
 def get_json_from_env(variable_name: str):
     env_json = os.environ.get(variable_name)
     if env_json:

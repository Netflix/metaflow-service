--- conflicted
+++ resolved
@@ -47,13 +47,8 @@
     subscriptions: List[WSSubscription] = []
 
     def __init__(self, app, event_emitter=None, queue_ttl: int = WS_QUEUE_TTL_SECONDS, db=AsyncPostgresDB.get_instance()):
-        self.app = app
         self.event_emitter = event_emitter or AsyncIOEventEmitter()
-<<<<<<< HEAD
         self.db = db
-=======
-        self.db = AsyncPostgresDB.get_instance()
->>>>>>> c77a1627
         self.queue = TTLQueue(queue_ttl)
         self.task_refiner = TaskRefiner()
 

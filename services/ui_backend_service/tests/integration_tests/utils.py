--- conflicted
+++ resolved
@@ -46,12 +46,9 @@
     db = AsyncPostgresDB(name='api')
     loop.run_until_complete(db._init(db_conf=db_conf, create_tables=False, create_triggers=False))
 
-<<<<<<< HEAD
+    cache_store = CacheStore(db=db, event_emitter=app.event_emitter)
+    
     app.AutoCompleteApi = AutoCompleteApi(app, db)
-=======
-    cache_store = CacheStore(db=db, event_emitter=app.event_emitter)
-
->>>>>>> fbbc62ee
     FlowApi(app, db)
     RunApi(app, db)
     StepApi(app, db)

--- conflicted
+++ resolved
@@ -31,17 +31,7 @@
     await _test_list_resources(cli, db, "/flows/{flow_id}/runs/{run_number}/tasks".format(**_step), 200, [])
     await _test_list_resources(cli, db, "/flows/{flow_id}/runs/{run_number}/steps/{step_name}/tasks".format(**_step), 200, [])
 
-<<<<<<< HEAD
     _task = await create_task(db, step=_step)
-=======
-    _task = (await add_task(db,
-                            flow_id=_step.get("flow_id"),
-                            step_name=_step.get("step_name"),
-                            run_number=_step.get("run_number"),
-                            run_id=_step.get("run_id"))).body
-    _task['status'] = 'running'
-    _task.pop('task_ok', None)
->>>>>>> a2ac2600
 
     await _test_list_resources(cli, db, "/flows/{flow_id}/runs/{run_number}/tasks".format(**_task), 200, [_task])
     await _test_list_resources(cli, db, "/flows/{flow_id}/runs/{run_number}/steps/{step_name}/tasks".format(**_task), 200, [_task])
@@ -55,18 +45,7 @@
     await _test_list_resources(cli, db, "/flows/{flow_id}/runs/{run_number}/tasks".format(**_step), 200, [])
     await _test_list_resources(cli, db, "/flows/{flow_id}/runs/{run_number}/steps/{step_name}/tasks".format(**_step), 200, [])
 
-<<<<<<< HEAD
     _task = await create_task(db, step=_step, task_name="bar")
-=======
-    _task = (await add_task(db,
-                            flow_id=_step.get("flow_id"),
-                            step_name=_step.get("step_name"),
-                            run_number=_step.get("run_number"),
-                            run_id=_step.get("run_id"),
-                            task_name="bar")).body
-    _task['status'] = 'running'
-    _task.pop('task_ok', None)
->>>>>>> a2ac2600
 
     await _test_list_resources(cli, db, "/flows/{flow_id}/runs/{run_number}/tasks".format(**_task), 200, [_task])
     await _test_list_resources(cli, db, "/flows/{flow_id}/runs/{run_number}/steps/{step_name}/tasks".format(**_task), 200, [_task])
@@ -75,62 +54,21 @@
 async def test_single_task(cli, db):
     await _test_single_resource(cli, db, "/flows/HelloFlow/runs/404/steps/none/tasks/5", 404, {})
 
-<<<<<<< HEAD
-    _task = await create_task(db)
-=======
-    _flow = (await add_flow(db, flow_id="HelloFlow")).body
-    _run = (await add_run(db, flow_id=_flow.get("flow_id"))).body
-    _step = (await add_step(db, flow_id=_run.get("flow_id"), step_name="step", run_number=_run.get("run_number"), run_id=_run.get("run_id"))).body
-    _task = (await add_task(db,
-                            flow_id=_step.get("flow_id"),
-                            step_name=_step.get("step_name"),
-                            run_number=_step.get("run_number"),
-                            run_id=_step.get("run_id"))).body
-    _task['status'] = 'running'
-    _task.pop('task_ok', None)
->>>>>>> a2ac2600
+    _task = await create_task(db)
 
     await _test_single_resource(cli, db, "/flows/{flow_id}/runs/{run_number}/steps/{step_name}/tasks/{task_id}".format(**_task), 200, _task)
 
 
 async def test_single_task_non_numerical(cli, db):
-<<<<<<< HEAD
     _task = await create_task(db, task_name="bar")
-=======
-    _flow = (await add_flow(db, flow_id="HelloFlow")).body
-    _run = (await add_run(db, flow_id=_flow.get("flow_id"))).body
-    _step = (await add_step(db, flow_id=_run.get("flow_id"), run_number=_run.get("run_number"), step_name="step")).body
-    _task = (await add_task(db,
-                            flow_id=_step.get("flow_id"),
-                            run_number=_run.get("run_number"),
-                            step_name=_step.get("step_name"),
-                            task_name="bar")).body
-    _task['status'] = 'running'
-    _task.pop('task_ok', None)
->>>>>>> a2ac2600
 
     await _test_single_resource(cli, db, "/flows/{flow_id}/runs/{run_number}/steps/{step_name}/tasks/{task_id}".format(**_task), 200, _task)
     await _test_single_resource(cli, db, "/flows/{flow_id}/runs/{run_number}/steps/{step_name}/tasks/bar".format(**_task), 200, _task)
 
 
-<<<<<<< HEAD
 async def test_list_old_metadata_task_attempts(cli, db):
     # Test tasks with old (missing attempt) metadata
     _task = await create_task(db)
-=======
-async def test_list_task_attempts(cli, db):
-    _flow = (await add_flow(db, flow_id="HelloFlow")).body
-    _run = (await add_run(db, flow_id=_flow.get("flow_id"))).body
-    _step = (await add_step(db, flow_id=_run.get("flow_id"), step_name="step", run_number=_run.get("run_number"))).body
-
-    _task = (await add_task(db,
-                            flow_id=_step.get("flow_id"),
-                            step_name=_step.get("step_name"),
-                            run_number=_step.get("run_number"),
-                            run_id=_step.get("run_id"))).body
-    _task['status'] = 'running'
-    _task.pop('task_ok', None)
->>>>>>> a2ac2600
 
     await _test_list_resources(cli, db, "/flows/{flow_id}/runs/{run_number}/steps/{step_name}/tasks/{task_id}/attempts".format(**_task), 200, [_task])
 
@@ -157,24 +95,9 @@
     await _test_list_resources(cli, db, "/flows/{flow_id}/runs/{run_number}/steps/{step_name}/tasks/{task_id}/attempts".format(**_task), 200, [_task_second_attempt, _task_first_attempt])
 
 
-<<<<<<< HEAD
 async def test_old_metadata_task_with_multiple_attempts(cli, db):
     # Test tasks with old (missing attempt) metadata
     _task = await create_task(db)
-=======
-async def test_task_with_multiple_attempts(cli, db):
-    _flow = (await add_flow(db, flow_id="HelloFlow")).body
-    _run = (await add_run(db, flow_id=_flow.get("flow_id"))).body
-    _step = (await add_step(db, flow_id=_run.get("flow_id"), step_name="step", run_number=_run.get("run_number"))).body
-
-    _task = (await add_task(db,
-                            flow_id=_step.get("flow_id"),
-                            step_name=_step.get("step_name"),
-                            run_number=_step.get("run_number"),
-                            run_id=_step.get("run_id"))).body
-    _task['status'] = 'running'
-    _task.pop('task_ok', None)
->>>>>>> a2ac2600
 
     await _test_list_resources(cli, db, "/flows/{flow_id}/runs/{run_number}/steps/{step_name}/tasks/{task_id}/attempts".format(**_task), 200, [_task])
 
@@ -287,6 +210,7 @@
                 task_name=task_name)
             ).body
     _task['status'] = status
+    _task.pop('task_ok', None) # cleanup fields used internally.
 
     return _task
 

import pytest
from .utils import (
    init_app, init_db, clean_db,
    add_flow, add_run, add_step, add_task, add_artifact,
    TIMEOUT_FUTURE
)
from typing import List, Dict
from asyncio import Future, wait_for

from services.ui_backend_service.api.notify import ListenNotify

pytestmark = [pytest.mark.integration_tests]

# Fixtures begin


@pytest.fixture
def cli(loop, aiohttp_client):
    return init_app(loop, aiohttp_client)


@pytest.fixture
async def db(cli):
    async_db = await init_db(cli)

    # Init after DB is ready so that connection pool is available
    app = cli.server.app
    ListenNotify(app, app.event_emitter)

    yield async_db
    await clean_db(async_db)

# Fixtures end


def _set_notify_handler(cli, loop):
    should_call = Future(loop=loop)

    async def event_handler(operation: str, resources: List[str], result: Dict):
        should_call.set_result([operation, resources, result])
    cli.server.app.event_emitter.once('notify', event_handler)

    return should_call


async def test_pg_notify_simple_flow(cli, db, loop):
    # Add new Flow
    _should_call = _set_notify_handler(cli, loop)
    _flow = (await add_flow(db, flow_id="HelloFlow")).body

    # Wait for results
    operation, resources, result = await wait_for(_should_call, TIMEOUT_FUTURE)
    assert operation == "INSERT"
    assert resources == ["/flows", "/flows/HelloFlow"]
    assert result == _flow


# Test INSERT and UPDATE pg_notify triggers
# Resource insert order is important here due to foreign keys
async def test_pg_notify_trigger_updates_on_task(cli, db, loop):
    # Add new Flow
    _should_call = _set_notify_handler(cli, loop)
    _flow = (await add_flow(db, flow_id="HelloFlow")).body

    # Wait for results
    operation, resources, result = await wait_for(_should_call, TIMEOUT_FUTURE)
    assert operation == "INSERT"
    assert resources == ["/flows", "/flows/HelloFlow"]
    assert result == _flow

    # Add new Run
    _should_call = _set_notify_handler(cli, loop)
    _run = (await add_run(db, flow_id=_flow.get("flow_id"))).body
    _run["status"] = "running"

    # Wait for results
    operation, resources, result = await wait_for(_should_call, TIMEOUT_FUTURE)
    assert operation == "INSERT"
    assert resources == ["/runs", "/flows/HelloFlow/runs",
                         "/flows/HelloFlow/runs/{run_number}".format(**_run)]
    assert result == _run

    # Add normal Step
    _should_call = _set_notify_handler(cli, loop)
    _step = (await add_step(db, flow_id=_run.get("flow_id"), step_name="step", run_number=_run.get("run_number"), run_id=_run.get("run_id"))).body

    # Wait for results
    operation, resources, result = await wait_for(_should_call, TIMEOUT_FUTURE)
    assert operation == "INSERT"
    assert resources == ["/flows/{flow_id}/runs/{run_number}/steps".format(**_step),
                         "/flows/{flow_id}/runs/{run_number}/steps/{step_name}".format(**_step)]
    assert result == _step

    # Add new Task
    _should_call = _set_notify_handler(cli, loop)
    _task_step = (await add_task(db,
                                 flow_id=_step.get("flow_id"),
                                 step_name=_step.get("step_name"),
                                 run_number=_step.get("run_number"),
                                 run_id=_step.get("run_id"))).body
    _task_step['status'] = 'running'
    _task_step.pop('task_ok', None)

    # Wait for results
    operation, resources, result = await wait_for(_should_call, TIMEOUT_FUTURE)
    assert operation == "INSERT"
    assert resources == ["/flows/{flow_id}/runs/{run_number}/tasks".format(**_task_step),
                         "/flows/{flow_id}/runs/{run_number}/steps/{step_name}/tasks".format(
                             **_task_step),
                         "/flows/{flow_id}/runs/{run_number}/steps/{step_name}/tasks/{task_id}".format(**_task_step),
                         "/flows/{flow_id}/runs/{run_number}/steps/{step_name}/tasks/{task_id}/attempts".format(**_task_step)
                        ]
    assert result == _task_step

    # Add end Step
    _should_call = _set_notify_handler(cli, loop)
    _step = (await add_step(db, flow_id=_run.get("flow_id"), step_name="end", run_number=_run.get("run_number"), run_id=_run.get("run_id"))).body

    # Wait for results
    operation, resources, result = await wait_for(_should_call, TIMEOUT_FUTURE)
    assert operation == "INSERT"
    assert resources == ["/flows/{flow_id}/runs/{run_number}/steps".format(**_step),
                         "/flows/{flow_id}/runs/{run_number}/steps/{step_name}".format(**_step)]
    assert result == _step

    # Add new Task to end Step
    _should_call = _set_notify_handler(cli, loop)
    _task_end = (await add_task(db,
                                flow_id=_run.get("flow_id"),
                                step_name="end",
                                run_number=_run.get("run_number"),
                                run_id=_run.get("run_id"))).body
    _task_end['status'] = 'running'
    _task_end.pop('task_ok', None)

    # Wait for results
    operation, resources, result = await wait_for(_should_call, TIMEOUT_FUTURE)
    assert operation == "INSERT"
    assert resources == ["/flows/{flow_id}/runs/{run_number}/tasks".format(**_task_end),
                         "/flows/{flow_id}/runs/{run_number}/steps/{step_name}/tasks".format(
                             **_task_end),
                         "/flows/{flow_id}/runs/{run_number}/steps/{step_name}/tasks/{task_id}".format(**_task_end),
                         "/flows/{flow_id}/runs/{run_number}/steps/{step_name}/tasks/{task_id}/attempts".format(**_task_end)]
    assert result == _task_end

    # Add artifact (Task will be done)
    _artifact_step = (await add_artifact(db,
                                         flow_id=_task_step.get("flow_id"),
                                         run_number=_task_step.get(
                                             "run_number"),
                                         run_id=_task_step.get("run_id"),
                                         step_name=_task_step.get("step_name"),
                                         task_id=_task_step.get("task_id"),
                                         task_name=_task_step.get("task_name"),
                                         artifact={"name": "_task_ok"})).body

    _should_call_artifact = Future(loop=loop)
    _should_call_task_done = Future(loop=loop)

    async def _event_handler_task_done(operation: str, resources: List[str], result: Dict):
        if not _should_call_artifact.done():
            _should_call_artifact.set_result([operation, resources, result])
        elif not _should_call_task_done.done():
            _should_call_task_done.set_result([operation, resources, result])
    cli.server.app.event_emitter.on('notify', _event_handler_task_done)

    # Wait for results
    operation, resources, result = await wait_for(_should_call_artifact, TIMEOUT_FUTURE)
    assert operation == "INSERT"
    assert result == _artifact_step

    operation, resources, result = await wait_for(_should_call_task_done, TIMEOUT_FUTURE)
    assert operation == "UPDATE"
    assert result["finished_at"] > _task_step["ts_epoch"]
    assert result["duration"] > 0

    cli.server.app.event_emitter.remove_all_listeners()

    # Add artifact (Run will be done)
    _artifact_end = (await add_artifact(db,
                                        flow_id=_task_end.get("flow_id"),
                                        run_number=_task_end.get(
                                            "run_number"),
                                        run_id=_task_end.get("run_id"),
                                        step_name=_task_end.get("step_name"),
                                        task_id=_task_end.get("task_id"),
                                        task_name=_task_end.get("task_name"),
                                        artifact={"name": "_task_ok"})).body

    _should_call_artifact = Future(loop=loop)
    _should_call_task_done = Future(loop=loop)
    _should_call_run_done = Future(loop=loop)

    async def _event_handler_task_done(operation: str, resources: List[str], result: Dict):
        if operation == "INSERT":
            _should_call_artifact.set_result([operation, resources, result])
        elif operation == "UPDATE":
            if "/runs" in resources:
                _should_call_run_done.set_result(
                    [operation, resources, result])
            else:
                _should_call_task_done.set_result(
                    [operation, resources, result])
    cli.server.app.event_emitter.on('notify', _event_handler_task_done)

    # Wait for results
    operation, resources, result = await wait_for(_should_call_artifact, TIMEOUT_FUTURE)
    assert operation == "INSERT"
    assert result == _artifact_end

    operation, resources, result = await wait_for(_should_call_task_done, TIMEOUT_FUTURE)
    assert operation == "UPDATE"
    assert result["finished_at"] > _task_end["ts_epoch"]
    assert result["duration"] > 0

    operation, resources, result = await wait_for(_should_call_run_done, TIMEOUT_FUTURE)
    assert operation == "UPDATE"
    assert result["finished_at"] > _task_end["ts_epoch"]
    assert result["duration"] > 0
    assert result["status"] == "completed"

    cli.server.app.event_emitter.remove_all_listeners()


# Test INSERT and UPDATE pg_notify triggers
# Resource insert order is important here due to foreign keys
# Test artifact attempt_id and task updates related to it
# Task finished_at and attempt_id should always reflect artifact values
async def test_pg_notify_trigger_updates_on_attempt_id(cli, db, loop):
    # Add new Flow
    _should_call = _set_notify_handler(cli, loop)
    _flow = (await add_flow(db, flow_id="HelloFlow")).body

    # Wait for results
    await wait_for(_should_call, TIMEOUT_FUTURE)

    # Add new Run
    _should_call = _set_notify_handler(cli, loop)
    _run = (await add_run(db, flow_id=_flow.get("flow_id"))).body

    # Wait for results
    await wait_for(_should_call, TIMEOUT_FUTURE)

    # Add normal Step
    _should_call = _set_notify_handler(cli, loop)
    _step = (await add_step(db, flow_id=_run.get("flow_id"), step_name="step", run_number=_run.get("run_number"), run_id=_run.get("run_id"))).body

    # Wait for results
    await wait_for(_should_call, TIMEOUT_FUTURE)

    # Add new Task
    _should_call = _set_notify_handler(cli, loop)
    _task_step = (await add_task(db,
                                 flow_id=_step.get("flow_id"),
                                 step_name=_step.get("step_name"),
                                 run_number=_step.get("run_number"),
                                 run_id=_step.get("run_id"))).body

    # Wait for results
    await wait_for(_should_call, TIMEOUT_FUTURE)

    # Add artifact with attempt_id = 0 (Task will be done)
    _artifact_step = (await add_artifact(db,
                                         flow_id=_task_step.get("flow_id"),
                                         run_number=_task_step.get(
                                             "run_number"),
                                         run_id=_task_step.get("run_id"),
                                         step_name=_task_step.get("step_name"),
                                         task_id=_task_step.get("task_id"),
                                         task_name=_task_step.get("task_name"),
                                         artifact={"name": "_task_ok", "attempt_id": 0})).body

    _should_call_artifact = Future(loop=loop)
    _should_call_task_done = Future(loop=loop)

    async def _event_handler_task_done(operation: str, resources: List[str], result: Dict):
        if not _should_call_artifact.done():
            _should_call_artifact.set_result([operation, resources, result])
        elif not _should_call_task_done.done():
            _should_call_task_done.set_result([operation, resources, result])
    cli.server.app.event_emitter.on('notify', _event_handler_task_done)

    # Wait for results
    await wait_for(_should_call_artifact, TIMEOUT_FUTURE)

    operation, _, result = await wait_for(_should_call_task_done, TIMEOUT_FUTURE)
    assert operation == "UPDATE"
    assert result["finished_at"] == _artifact_step["ts_epoch"]
    assert result["attempt_id"] == 0

    cli.server.app.event_emitter.remove_all_listeners()

    # Add artifact with attempt_id = 1 (Task will be done)
    _artifact_step = (await add_artifact(db,
                                         flow_id=_task_step.get("flow_id"),
                                         run_number=_task_step.get(
                                             "run_number"),
                                         run_id=_task_step.get("run_id"),
                                         step_name=_task_step.get("step_name"),
                                         task_id=_task_step.get("task_id"),
                                         task_name=_task_step.get("task_name"),
                                         artifact={"name": "_task_ok", "attempt_id": 1})).body

    _should_call_artifact = Future(loop=loop)
    _should_call_task_done = Future(loop=loop)

    async def _event_handler_task_done(operation: str, resources: List[str], result: Dict):
        if not _should_call_artifact.done():
            _should_call_artifact.set_result([operation, resources, result])
        elif not _should_call_task_done.done():
            _should_call_task_done.set_result([operation, resources, result])
    cli.server.app.event_emitter.on('notify', _event_handler_task_done)

    # Wait for results
    await wait_for(_should_call_artifact, TIMEOUT_FUTURE)

<<<<<<< HEAD
    # Second attempt artifact should report new task attempt as an 'INSERT'
    operation, _, result = await wait_for(_should_call_task_done, 0.1)
    assert operation == "INSERT"
=======
    operation, _, result = await wait_for(_should_call_task_done, TIMEOUT_FUTURE)
    assert operation == "UPDATE"
>>>>>>> d01f9d8d
    assert result["finished_at"] == _artifact_step["ts_epoch"]
    assert result["attempt_id"] == 1

    cli.server.app.event_emitter.remove_all_listeners()<|MERGE_RESOLUTION|>--- conflicted
+++ resolved
@@ -314,14 +314,8 @@
     # Wait for results
     await wait_for(_should_call_artifact, TIMEOUT_FUTURE)
 
-<<<<<<< HEAD
-    # Second attempt artifact should report new task attempt as an 'INSERT'
-    operation, _, result = await wait_for(_should_call_task_done, 0.1)
-    assert operation == "INSERT"
-=======
     operation, _, result = await wait_for(_should_call_task_done, TIMEOUT_FUTURE)
-    assert operation == "UPDATE"
->>>>>>> d01f9d8d
+    assert operation == "INSERT"
     assert result["finished_at"] == _artifact_step["ts_epoch"]
     assert result["attempt_id"] == 1
 

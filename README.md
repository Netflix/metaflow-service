# Metaflow Service

Metadata service implementation for [Metaflow](https://github.com/Netflix/metaflow).

This provides a thin wrapper around a database and keeps track of metadata associated with 
metaflow entities such as Flows, Runs, Steps, Tasks, and Artifacts.

For more information, see [Metaflow's admin docs](https://admin-docs.metaflow.org/overview/service-architecture#metadata)

## Getting Started

The service depends on the following Environment Variables to be set:
  - MF_METADATA_DB_HOST [defaults to localhost]
  - MF_METADATA_DB_PORT [defaults to 5432]
  - MF_METADATA_DB_USER [defaults to postgres]
  - MF_METADATA_DB_PSWD [defaults to postgres]
  - MF_METADATA_DB_NAME [defaults to postgres]

Optionally you can also overrider the host and port the service runs on
  - MF_METADATA_PORT [defaults to 8080]
  - MF_MIGRATION_PORT [defaults to 8082]
  - MF_METADATA_HOST [defaults to 0.0.0.0]


>```sh
>pip3 install ./
>python3 -m services.metadata_service.server
>```

Swagger UI: http://localhost:8080/api/doc

#### Using docker-compose

>```sh
>docker-compose up -d
>```

to access the container run


>```sh
>docker exec -it metadata_service /bin/bash
>```


within the container curl the service directly

>```sh
>curl localhost:8080/ping
>```


#### Using published image on DockerHub

Latest release of the image is available on [dockerhub](https://hub.docker.com/repository/docker/netflixoss/metaflow_metadata_service)

>```sh
>docker pull netflixoss/metaflow_metadata_service
>```


Be sure to set the proper env variables when running the image

>```sh
>docker run -e MF_METADATA_DB_HOST='<instance_name>.us-east-1.rds.amazonaws.com' \
>-e MF_METADATA_DB_PORT=5432 \
>-e MF_METADATA_DB_USER='postgres' \
>-e MF_METADATA_DB_PSWD='postgres' \
>-e MF_METADATA_DB_NAME='metaflow' \
>-it -p 8082:8082 -p 8080:8080 metaflow_metadata_service
>```

### Running tests

Tests are run using [Tox](https://tox.readthedocs.io) and [pytest](https://docs.pytest.org).

Run following command to execute tests in Dockerized environment:

> ```sh
> docker-compose -f docker-compose.test.yml up -V --abort-on-container-exit
> ```

Above command will make sure there's PostgreSQL database available.

Usage without Docker:

> ```sh
> # Run all tests
> tox
>
> # Run unit tests only
> tox -e unit
>
> # Run integration tests only
> tox -e integration
>
> # Run both unit & integrations tests in parallel
> tox -e unit,integration -p
> ```

## Migration Service
The Migration service is a tool to help users manage underlying DB migrations and launch
the most recent compatible version of the metadata service

Note that it is possible to run the two services independently and a Dockerfile is 
supplied for each service. However the default Dockerfile combines the two services.

Also note that at runtime the migration service and the metadata service are completely disjoint and
do not communicate with each other

### Migrating to the latest db schema
Note may need to do a rolling restart to get latest version of the image if you don't have it already

You can manage the migration either via the api provided or with the utility cli provided with `migration_tools.py`

* check status and note version you are on
    * Api: `/db_schema_status`
    * cli: `python3 migration_tools.py db-status`
* see if there are migrations to be run
    * if there are any migrations to be run `is_up_to_date` should be false and a list of migrations to be applied
    will be shown under `unapplied_migrations`
* take backup of db
    * in case anything goes wrong it is a good idea to take a back up of the db
* migrations may cause downtime depending on what is being run as part of the migration
* Note concurrent updates are not supported. it may be advisable to reduce your cluster size to a single node
* upgrade db schema
    * Api: `/upgrade`
    * cli: `python3 migration_tools.py upgrade`
* check status again to verify you are on up to date version
    * Api: `/db_schema_status`
    * cli: `python3 migration_tools.py db-status`
    * Note that `is_up_to_date` should be set to True and `migration_in_progress` should be set to False
* do a rolling restart of the metadata service cluster
    * In order for the migration to be effective a full restart of the containers is required
* latest available version of service should be ready 
    * cli: `python3 migration_tools.py metadata-service-version`
* If you had previously scaled down your cluster it should be safe to return it to the desired number of containers

### Under the Hood: What is going on in the Docker Container 
Within the published metaflow_metadata_service image the migration service is packaged along with 
the latest version of the metadata service compatible with every version of the db. This means that multiple versions
 of the metadata service comes bundled with the image, each is installed under a different virtual env.

When the container spins up, the migration service is launched first and determines what virtualenv to activate
depending on the schema version of the DB. This will determine which version of the metadata service will run.  

<<<<<<< HEAD
### Running tests

Tests are run using [Tox](https://tox.readthedocs.io) and [pytest](https://docs.pytest.org).

Run following command to execute tests in Dockerized environment:

> ```sh
> docker-compose -f docker-compose.test.yml up -V --abort-on-container-exit
> ```

Above command will make sure there's PostgreSQL database available.

Usage without Docker:

The test suite requires a PostgreSQL database, along with the following environment variables for connecting the tested services to the DB.

  - MF_METADATA_DB_HOST=db_test
  - MF_METADATA_DB_PORT=5432
  - MF_METADATA_DB_USER=test
  - MF_METADATA_DB_PSWD=test
  - MF_METADATA_DB_NAME=test


> ```sh
> # Run all tests
> tox
>
> # Run unit tests only
> tox -e unit
>
> # Run integration tests only
> tox -e integration
>
> # Run both unit & integrations tests in parallel
> tox -e unit,integration -p
> ```
=======
>>>>>>> d9c7990d

## Get in Touch
There are several ways to get in touch with us:

* Open an issue at: https://github.com/Netflix/metaflow-service 
* Email us at: help@metaflow.org
* Chat with us on: http://chat.metaflow.org<|MERGE_RESOLUTION|>--- conflicted
+++ resolved
@@ -1,4 +1,4 @@
-# Metaflow Service
+# Metaflow Metadata Service
 
 Metadata service implementation for [Metaflow](https://github.com/Netflix/metaflow).
 
@@ -144,7 +144,6 @@
 When the container spins up, the migration service is launched first and determines what virtualenv to activate
 depending on the schema version of the DB. This will determine which version of the metadata service will run.  
 
-<<<<<<< HEAD
 ### Running tests
 
 Tests are run using [Tox](https://tox.readthedocs.io) and [pytest](https://docs.pytest.org).
@@ -181,8 +180,6 @@
 > # Run both unit & integrations tests in parallel
 > tox -e unit,integration -p
 > ```
-=======
->>>>>>> d9c7990d
 
 ## Get in Touch
 There are several ways to get in touch with us:
